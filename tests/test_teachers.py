#!/usr/bin/env python3

# Copyright (c) Facebook, Inc. and its affiliates.
# This source code is licensed under the MIT license found in the
# LICENSE file in the root directory of this source tree.
"""
Test Teachers.

A module for testing various teacher types in ParlAI
"""

import os
import unittest
from parlai.utils import testing as testing_utils
from parlai.core.teachers import DialogTeacher
from parlai.core.metrics import SumMetric
import regex as re
from parlai.core.message import Message
from parlai.core.opt import Opt
import parlai.utils.logging as logging
from parlai.utils.io import PathManager
from parlai.core.loader import register_agent
from collections import defaultdict
from parlai.agents.repeat_label.repeat_label import RepeatLabelAgent


class TestAbstractImageTeacher(unittest.TestCase):
    """
    Test AbstractImageTeacher.
    """

    def _test_display_output(self, image_mode):
        """
        Test display data output with given image_mode.
        """
        with testing_utils.tempdir() as tmpdir:
            data_path = tmpdir
            PathManager.mkdirs(os.path.join(data_path, 'ImageTeacher'))

<<<<<<< HEAD
            opt = Opt(
                task='integration_tests:ImageTeacher',
                datapath=data_path,
                image_mode=image_mode,
                display_verbose=True,
            )
=======
            opt = {
                'task': 'integration_tests:ImageTeacher',
                'datapath': data_path,
                'image_mode': image_mode,
                'verbose': True,
            }
>>>>>>> 4a90df71
            output = testing_utils.display_data(opt)
            train_labels = re.findall(r"\[labels\].*\n", output[0])
            valid_labels = re.findall(r"\[eval_labels\].*\n", output[1])
            test_labels = re.findall(r"\[eval_labels\].*\n", output[2])

            for i, lbls in enumerate([train_labels, valid_labels, test_labels]):
                self.assertGreater(len(lbls), 0, 'DisplayData failed')
                self.assertEqual(len(lbls), len(set(lbls)), output[i])

    def test_display_data_no_image(self):
        """
        Test that, with no images loaded, all examples are different.
        """
        self._test_display_output('no_image_model')

    @testing_utils.skipUnlessVision
    @testing_utils.skipUnlessGPU
    def test_display_data_resnet(self):
        """
        Test that, with pre-loaded image features, all examples are different.
        """
        self._test_display_output('resnet152')


class TestParlAIDialogTeacher(unittest.TestCase):
    def test_good_fileformat(self):
        """
        Checks that we fail to load a dataset where the use specified eval_labels.
        """
        with testing_utils.tempdir() as tmpdir:
            fp = os.path.join(tmpdir, "goodfile.txt")
            with PathManager.open(fp, "w") as f:
                f.write('id:test_file\ttext:input\tlabels:good label\n\n')
<<<<<<< HEAD
            opt = Opt(task='fromfile', fromfile_datapath=fp, display_verbose=True)
=======
            opt = {'task': 'fromfile', 'fromfile_datapath': fp, 'verbose': True}
>>>>>>> 4a90df71
            testing_utils.display_data(opt)

    def test_bad_fileformat(self):
        """
        Checks that we fail to load a dataset where the use specified eval_labels.
        """
        with testing_utils.tempdir() as tmpdir:
            fp = os.path.join(tmpdir, "badfile.txt")
            with PathManager.open(fp, "w") as f:
                f.write('id:test_file\ttext:input\teval_labels:bad label\n\n')
<<<<<<< HEAD
            opt = Opt(task='fromfile', fromfile_datapath=fp, display_verbose=True)
=======
            opt = {'task': 'fromfile', 'fromfile_datapath': fp, 'verbose': True}
>>>>>>> 4a90df71
            with self.assertRaises(ValueError):
                testing_utils.display_data(opt)

    def test_no_text(self):
        with testing_utils.tempdir() as tmpdir:
            fp = os.path.join(tmpdir, "badfile.txt")
            with PathManager.open(fp, "w") as f:
                f.write('id:test_file\tlabels:bad label\n\n')
<<<<<<< HEAD
            opt = Opt(task='fromfile', fromfile_datapath=fp, display_verbose=True)
=======
            opt = {'task': 'fromfile', 'fromfile_datapath': fp, 'verbose': True}
>>>>>>> 4a90df71
            with self.assertRaises(ValueError):
                testing_utils.display_data(opt)

    def test_no_labels(self):
        with testing_utils.tempdir() as tmpdir:
            fp = os.path.join(tmpdir, "badfile.txt")
            with PathManager.open(fp, "w") as f:
                f.write('id:test_file\ttext:bad text\n\n')
<<<<<<< HEAD
            opt = Opt(task='fromfile', fromfile_datapath=fp, display_verbose=True)
=======
            opt = {'task': 'fromfile', 'fromfile_datapath': fp, 'verbose': True}
>>>>>>> 4a90df71
            with self.assertRaises(ValueError):
                testing_utils.display_data(opt)

    def test_one_episode(self):
        with testing_utils.tempdir() as tmpdir:
            fp = os.path.join(tmpdir, "badfile.txt")
            with PathManager.open(fp, "w") as f:
                for _ in range(1000):
                    f.write('id:test_file\ttext:placeholder\tlabels:placeholder\n\n')
<<<<<<< HEAD
            opt = Opt(task='fromfile', fromfile_datapath=fp, display_verbose=True)
=======
            opt = {'task': 'fromfile', 'fromfile_datapath': fp, 'verbose': True}
>>>>>>> 4a90df71
            with self.assertLogs(logger=logging.logger, level='DEBUG') as cm:
                testing_utils.display_data(opt)
                print("\n".join(cm.output))
                assert any('long episode' in l for l in cm.output)

            # invert the logic of the assertion
            with self.assertRaises(self.failureException):
                fp = os.path.join(tmpdir, "goodfile.txt")
                with PathManager.open(fp, "w") as f:
                    for _ in range(1000):
                        f.write(
                            'id:test_file\ttext:placeholder\tlabels:placeholder\tepisode_done:True\n\n'
                        )
<<<<<<< HEAD
                opt = Opt(task='fromfile', fromfile_datapath=fp, display_verbose=True)
=======
                opt = {'task': 'fromfile', 'fromfile_datapath': fp, 'verbose': True}
>>>>>>> 4a90df71
                with self.assertLogs(logger=logging.logger, level='DEBUG') as cm:
                    testing_utils.display_data(opt)
                    assert any('long episode' in l for l in cm.output)


class TestConversationTeacher(unittest.TestCase):
    def test_good_fileformat(self):
        """
        Checks that we succeed in loading a well formatted jsonl file.
        """
        with testing_utils.tempdir() as tmpdir:
            fp = os.path.join(tmpdir, "goodfile.jsonl")
            with PathManager.open(fp, "w") as f:
                f.write(
                    '{"dialog": [[{"text": "Hi.", "id": "speaker1"}, {"text": "Hello.", "id": "speaker2"}]]}\n'
                )
<<<<<<< HEAD
            opt = Opt(task='jsonfile', fromfile_datapath=fp, display_verbose=True)
=======
            opt = {'task': 'jsonfile', 'jsonfile_datapath': fp, 'verbose': True}
>>>>>>> 4a90df71
            testing_utils.display_data(opt)

    def test_no_text(self):
        with testing_utils.tempdir() as tmpdir:
            fp = os.path.join(tmpdir, "badfile.jsonl")
            with PathManager.open(fp, "w") as f:
                f.write(
                    '{"dialog": [[{"id": "speaker1"}, {"text": "Hello.", "id": "speaker2"}]]}\n'
                )
<<<<<<< HEAD
            opt = Opt(task='jsonfile', fromfile_datapath=fp, display_verbose=True)
=======
            opt = {'task': 'jsonfile', 'jsonfile_datapath': fp, 'verbose': True}
>>>>>>> 4a90df71
            with self.assertRaises(AttributeError):
                testing_utils.display_data(opt)

    def test_firstspeaker_label(self):
        with testing_utils.tempdir() as tmpdir:
            fp = os.path.join(tmpdir, "goodfile.jsonl")
            with PathManager.open(fp, "w") as f:
                f.write(
                    '{"dialog": [[{"text": "Hi.", "id": "speaker1"}, {"text": "Hello.", "id": "speaker2"}]]}\n'
                )
<<<<<<< HEAD
            opt = Opt(
                task='jsonfile',
                fromfile_datapath=fp,
                display_verbose=True,
                label_turns='firstspeaker',
            )
=======
            opt = {
                'task': 'jsonfile',
                'jsonfile_datapath': fp,
                'verbose': True,
                'label_turns': 'firstspeaker',
            }
>>>>>>> 4a90df71
            train_out, valid_out, test_out = testing_utils.display_data(opt)
            texts = [
                l.split(':', 1)[-1].strip()
                for l in train_out.split('\n')
                if l in train_out
                if 'text' in l
            ]
            labels = [
                l.split(':', 1)[-1].strip()
                for l in train_out.split('\n')
                if l in train_out
                if 'labels' in l
            ]
            self.assertEqual(texts[0], '__SILENCE__')
            self.assertEqual(labels[0], 'Hi.')

    def test_secondspeaker_label(self):
        with testing_utils.tempdir() as tmpdir:
            fp = os.path.join(tmpdir, "goodfile.jsonl")
            with PathManager.open(fp, "w") as f:
                f.write(
                    '{"dialog": [[{"text": "Hi.", "id": "speaker1"}, {"text": "Hello.", "id": "speaker2"}]]}\n'
                )
<<<<<<< HEAD
            opt = Opt(
                task='jsonfile',
                fromfile_datapath=fp,
                display_verbose=True,
                label_turns='secondspeaker',
            )
=======
            opt = {
                'task': 'jsonfile',
                'jsonfile_datapath': fp,
                'verbose': True,
                'label_turns': 'secondspeaker',
            }
>>>>>>> 4a90df71
            train_out, valid_out, test_out = testing_utils.display_data(opt)
            texts = [
                l.split(':', 1)[-1].strip()
                for l in train_out.split('\n')
                if l in train_out
                if 'text' in l
            ]
            labels = [
                l.split(':', 1)[-1].strip()
                for l in train_out.split('\n')
                if l in train_out
                if 'labels' in l
            ]
            self.assertEqual(texts[0], 'Hi.')
            self.assertEqual(labels[0], 'Hello.')

    def test_both_label(self):
        with testing_utils.tempdir() as tmpdir:
            fp = os.path.join(tmpdir, "goodfile.jsonl")
            with PathManager.open(fp, "w") as f:
                f.write(
                    '{"dialog": [[{"text": "Hi.", "id": "speaker1"}, {"text": "Hello.", "id": "speaker2"}]]}\n'
                )
<<<<<<< HEAD
            opt = Opt(
                task='jsonfile',
                fromfile_datapath=fp,
                display_verbose=True,
                label_turns='both',
            )
=======
            opt = {
                'task': 'jsonfile',
                'jsonfile_datapath': fp,
                'verbose': True,
                'label_turns': 'both',
            }
>>>>>>> 4a90df71
            train_out, valid_out, test_out = testing_utils.display_data(opt)
            texts = [
                l.split(':', 1)[-1].strip()
                for l in train_out.split('\n')
                if l in train_out
                if 'text' in l
            ]
            labels = [
                l.split(':', 1)[-1].strip()
                for l in train_out.split('\n')
                if l in train_out
                if 'labels' in l
            ]
            num_episodes = train_out.count("END OF EPISODE")
            self.assertEqual(texts[0], '__SILENCE__')
            self.assertEqual(labels[0], 'Hi.')
            self.assertEqual(texts[1], 'Hi.')
            self.assertEqual(labels[1], 'Hello.')
            self.assertEqual(num_episodes, 2)


@register_agent("unique_examples")
class UniqueExamplesAgent(RepeatLabelAgent):
    """
    Simple agent which asserts that it has only seen unique examples.

    Useful for debugging. Inherits from RepeatLabelAgent.
    """

    def __init__(self, opt, shared=None):
        super().__init__(opt)
        self.unique_examples = defaultdict(int)

    def reset(self):
        super().reset()
        self.unique_examples = defaultdict(int)

    def act(self):
        obs = self.observation
        text = obs.get('text')
        if text in self.unique_examples:
            raise RuntimeError(f'Already saw example: {text}')
        else:
            self.unique_examples[text] += 1

        return super().act()


class TestChunkTeacher(unittest.TestCase):
    """
    Test chunked teacher.
    """

    def test_no_batched(self):
        valid, test = testing_utils.eval_model(
            dict(task='integration_tests:chunky', model='repeat_label'),
            valid_datatype='valid:stream',
            test_datatype='test:stream',
        )
        assert valid['exs'] == 100
        assert test['exs'] == 100

    def test_batched(self):
        valid, test = testing_utils.eval_model(
            dict(
                task='integration_tests:chunky',
                model='parlai.agents.test_agents.test_agents:MockTorchAgent',
                batchsize=32,
            ),
            valid_datatype='valid:stream',
            test_datatype='test:stream',
        )
        assert valid['exs'] == 100
        assert test['exs'] == 100

    def test_dynamic_batched(self):
        valid, test = testing_utils.eval_model(
            dict(
                task='integration_tests:chunky',
                model='parlai.agents.test_agents.test_agents:MockTorchAgent',
                datatype='valid:stream',
                batchsize=32,
                truncate=16,
                dynamic_batching='full',
            ),
            valid_datatype='valid:stream',
            test_datatype='test:stream',
        )
        assert valid['exs'] == 100
        assert test['exs'] == 100

    def test_stream_only(self):
        with self.assertRaises(ValueError):
            valid, test = testing_utils.eval_model(
                dict(
                    task='integration_tests:chunky',
                    model='parlai.agents.test_agents.test_agents:MockTorchAgent',
                    batchsize=32,
                ),
                valid_datatype='valid',
            )

        with self.assertRaises(ValueError):
            valid, test = testing_utils.eval_model(
                dict(
                    task='integration_tests:chunky',
                    model='parlai.agents.test_agents.test_agents:MockTorchAgent',
                    batchsize=32,
                ),
                valid_datatype='valid:stream',
                test_datatype='test',
            )

    def test_slow_loading(self):
        """
        Test that a slow loading teacher sees the right examples during validation.
        """
        with testing_utils.tempdir() as tmpdir:
            model_file = os.path.join(tmpdir, 'model')
            valid, test = testing_utils.train_model(
                dict(
                    task='integration_tests:chunky_unique_slow',
                    model='unique_examples',
                    model_file=model_file,
                    datatype='train:stream',
                    num_epochs=0.5,
                    validation_every_n_epochs=0.1,
                    batchsize=1,
                    dynamic_batching='full',
                    dict_maxexs=0,
                )
            )


class CustomEvaluationTeacher(DialogTeacher):
    def __init__(self, opt, shared=None):
        super().__init__(opt.fork(datafile='mock'), shared)

    def custom_evaluation(self, teacher_action, label, model_response):
        self.metrics.add('contains1', SumMetric(int('1' in model_response['text'])))

    def setup_data(self, fold):
        yield ('1 2', '1 2'), True
        yield ('3 4', '3 4'), True


class TestCustomEvaluation(unittest.TestCase):
    def test_custom_eval(self):
        opt = Opt(task='custom', datatype='valid')
        teacher = CustomEvaluationTeacher(opt)
        teacher.act()
        teacher.observe({'text': 'a b'})
        teacher.act()
        teacher.observe({'text': '1 2'})
        report = teacher.report()
        assert 'contains1' in report
        assert report['contains1'] == 1
        assert report['exs'] == 2


class _MockTeacher(DialogTeacher):
    def __init__(self, opt, shared=None):
        super().__init__(opt.fork(datafile='mock'), shared)


class TupleTeacher(_MockTeacher):
    def setup_data(self, datafile):
        for _ in range(3):
            for j in range(1, 4):
                yield (str(j), str(j * 2)), j == 1


class DictTeacher(_MockTeacher):
    def setup_data(self, datafile):
        for _ in range(3):
            for j in range(1, 4):
                yield {'text': str(j), 'label': str(j * 2)}, j == 1


class MessageTeacher(_MockTeacher):
    def setup_data(self, datafile):
        for _ in range(3):
            for j in range(1, 4):
                yield Message({'text': str(j), 'label': str(j * 2)}), j == 1


class NoDatafileTeacher(DialogTeacher):
    def setup_data(self, datafile):
        yield Message({'text': datafile, 'label': datafile}), True


class ViolationTeacher(_MockTeacher):
    def setup_data(self, datafile):
        yield {'text': 'foo', 'episode_done': True}, True


class TestDialogTeacher(unittest.TestCase):
    def test_nodatafile(self):
        for dt in [
            'train:ordered',
            'train:stream:ordered',
            'valid',
            'test',
            'valid:stream',
            'test:stream',
        ]:
            opt = Opt({'datatype': dt, 'datapath': '/tmp', 'task': 'test'})
            with self.assertRaises(KeyError):
                NoDatafileTeacher(opt)

    def _verify_act(self, act, goal_text, goal_label, episode_done):
        assert 'eval_labels' in act or 'labels' in act
        labels = act.get('labels', act.get('eval_labels'))
        assert isinstance(labels, tuple)
        assert len(labels) == 1
        assert act['text'] == str(goal_text)
        assert labels[0] == str(goal_label)

    def _test_iterate(self, teacher_class):
        for dt in [
            'train:ordered',
            'train:stream:ordered',
            'valid',
            'test',
            'valid:stream',
            'test:stream',
        ]:
            opt = Opt({'datatype': dt, 'datapath': '/tmp', 'task': 'test'})
            teacher = teacher_class(opt)

            self._verify_act(teacher.act(), 1, 2, False)
            self._verify_act(teacher.act(), 2, 4, False)
            self._verify_act(teacher.act(), 3, 6, True)

            self._verify_act(teacher.act(), 1, 2, False)
            self._verify_act(teacher.act(), 2, 4, False)
            self._verify_act(teacher.act(), 3, 6, True)

            self._verify_act(teacher.act(), 1, 2, False)
            self._verify_act(teacher.act(), 2, 4, False)
            self._verify_act(teacher.act(), 3, 6, True)

            assert teacher.epoch_done()

    def test_tuple_teacher(self):
        self._test_iterate(TupleTeacher)

    def test_dict_teacher(self):
        self._test_iterate(DictTeacher)

    def test_message_teacher(self):
        self._test_iterate(MessageTeacher)

    def test_violation_teacher(self):
        with self.assertRaises(KeyError):
            self._test_iterate(ViolationTeacher)


if __name__ == '__main__':
    unittest.main()<|MERGE_RESOLUTION|>--- conflicted
+++ resolved
@@ -37,21 +37,12 @@
             data_path = tmpdir
             PathManager.mkdirs(os.path.join(data_path, 'ImageTeacher'))
 
-<<<<<<< HEAD
             opt = Opt(
                 task='integration_tests:ImageTeacher',
                 datapath=data_path,
                 image_mode=image_mode,
-                display_verbose=True,
-            )
-=======
-            opt = {
-                'task': 'integration_tests:ImageTeacher',
-                'datapath': data_path,
-                'image_mode': image_mode,
-                'verbose': True,
-            }
->>>>>>> 4a90df71
+                verbose=True,
+            )
             output = testing_utils.display_data(opt)
             train_labels = re.findall(r"\[labels\].*\n", output[0])
             valid_labels = re.findall(r"\[eval_labels\].*\n", output[1])
@@ -85,11 +76,7 @@
             fp = os.path.join(tmpdir, "goodfile.txt")
             with PathManager.open(fp, "w") as f:
                 f.write('id:test_file\ttext:input\tlabels:good label\n\n')
-<<<<<<< HEAD
-            opt = Opt(task='fromfile', fromfile_datapath=fp, display_verbose=True)
-=======
-            opt = {'task': 'fromfile', 'fromfile_datapath': fp, 'verbose': True}
->>>>>>> 4a90df71
+            opt = Opt(task='fromfile', fromfile_datapath=fp, verbose=True)
             testing_utils.display_data(opt)
 
     def test_bad_fileformat(self):
@@ -100,11 +87,7 @@
             fp = os.path.join(tmpdir, "badfile.txt")
             with PathManager.open(fp, "w") as f:
                 f.write('id:test_file\ttext:input\teval_labels:bad label\n\n')
-<<<<<<< HEAD
-            opt = Opt(task='fromfile', fromfile_datapath=fp, display_verbose=True)
-=======
-            opt = {'task': 'fromfile', 'fromfile_datapath': fp, 'verbose': True}
->>>>>>> 4a90df71
+            opt = Opt(task='fromfile', fromfile_datapath=fp, verbose=True)
             with self.assertRaises(ValueError):
                 testing_utils.display_data(opt)
 
@@ -113,11 +96,7 @@
             fp = os.path.join(tmpdir, "badfile.txt")
             with PathManager.open(fp, "w") as f:
                 f.write('id:test_file\tlabels:bad label\n\n')
-<<<<<<< HEAD
-            opt = Opt(task='fromfile', fromfile_datapath=fp, display_verbose=True)
-=======
-            opt = {'task': 'fromfile', 'fromfile_datapath': fp, 'verbose': True}
->>>>>>> 4a90df71
+            opt = Opt(task='fromfile', fromfile_datapath=fp, verbose=True)
             with self.assertRaises(ValueError):
                 testing_utils.display_data(opt)
 
@@ -126,11 +105,7 @@
             fp = os.path.join(tmpdir, "badfile.txt")
             with PathManager.open(fp, "w") as f:
                 f.write('id:test_file\ttext:bad text\n\n')
-<<<<<<< HEAD
-            opt = Opt(task='fromfile', fromfile_datapath=fp, display_verbose=True)
-=======
-            opt = {'task': 'fromfile', 'fromfile_datapath': fp, 'verbose': True}
->>>>>>> 4a90df71
+            opt = Opt(task='fromfile', fromfile_datapath=fp, verbose=True)
             with self.assertRaises(ValueError):
                 testing_utils.display_data(opt)
 
@@ -140,11 +115,7 @@
             with PathManager.open(fp, "w") as f:
                 for _ in range(1000):
                     f.write('id:test_file\ttext:placeholder\tlabels:placeholder\n\n')
-<<<<<<< HEAD
-            opt = Opt(task='fromfile', fromfile_datapath=fp, display_verbose=True)
-=======
-            opt = {'task': 'fromfile', 'fromfile_datapath': fp, 'verbose': True}
->>>>>>> 4a90df71
+            opt = Opt(task='fromfile', fromfile_datapath=fp, verbose=True)
             with self.assertLogs(logger=logging.logger, level='DEBUG') as cm:
                 testing_utils.display_data(opt)
                 print("\n".join(cm.output))
@@ -158,11 +129,7 @@
                         f.write(
                             'id:test_file\ttext:placeholder\tlabels:placeholder\tepisode_done:True\n\n'
                         )
-<<<<<<< HEAD
-                opt = Opt(task='fromfile', fromfile_datapath=fp, display_verbose=True)
-=======
-                opt = {'task': 'fromfile', 'fromfile_datapath': fp, 'verbose': True}
->>>>>>> 4a90df71
+                opt = Opt(task='fromfile', fromfile_datapath=fp, verbose=True)
                 with self.assertLogs(logger=logging.logger, level='DEBUG') as cm:
                     testing_utils.display_data(opt)
                     assert any('long episode' in l for l in cm.output)
@@ -179,11 +146,7 @@
                 f.write(
                     '{"dialog": [[{"text": "Hi.", "id": "speaker1"}, {"text": "Hello.", "id": "speaker2"}]]}\n'
                 )
-<<<<<<< HEAD
-            opt = Opt(task='jsonfile', fromfile_datapath=fp, display_verbose=True)
-=======
-            opt = {'task': 'jsonfile', 'jsonfile_datapath': fp, 'verbose': True}
->>>>>>> 4a90df71
+            opt = Opt(task='jsonfile', fromfile_datapath=fp, verbose=True)
             testing_utils.display_data(opt)
 
     def test_no_text(self):
@@ -193,11 +156,7 @@
                 f.write(
                     '{"dialog": [[{"id": "speaker1"}, {"text": "Hello.", "id": "speaker2"}]]}\n'
                 )
-<<<<<<< HEAD
-            opt = Opt(task='jsonfile', fromfile_datapath=fp, display_verbose=True)
-=======
-            opt = {'task': 'jsonfile', 'jsonfile_datapath': fp, 'verbose': True}
->>>>>>> 4a90df71
+            opt = Opt(task='jsonfile', fromfile_datapath=fp, verbose=True)
             with self.assertRaises(AttributeError):
                 testing_utils.display_data(opt)
 
@@ -208,21 +167,12 @@
                 f.write(
                     '{"dialog": [[{"text": "Hi.", "id": "speaker1"}, {"text": "Hello.", "id": "speaker2"}]]}\n'
                 )
-<<<<<<< HEAD
             opt = Opt(
                 task='jsonfile',
                 fromfile_datapath=fp,
-                display_verbose=True,
+                verbose=True,
                 label_turns='firstspeaker',
             )
-=======
-            opt = {
-                'task': 'jsonfile',
-                'jsonfile_datapath': fp,
-                'verbose': True,
-                'label_turns': 'firstspeaker',
-            }
->>>>>>> 4a90df71
             train_out, valid_out, test_out = testing_utils.display_data(opt)
             texts = [
                 l.split(':', 1)[-1].strip()
@@ -246,21 +196,12 @@
                 f.write(
                     '{"dialog": [[{"text": "Hi.", "id": "speaker1"}, {"text": "Hello.", "id": "speaker2"}]]}\n'
                 )
-<<<<<<< HEAD
             opt = Opt(
                 task='jsonfile',
                 fromfile_datapath=fp,
-                display_verbose=True,
+                verbose=True,
                 label_turns='secondspeaker',
             )
-=======
-            opt = {
-                'task': 'jsonfile',
-                'jsonfile_datapath': fp,
-                'verbose': True,
-                'label_turns': 'secondspeaker',
-            }
->>>>>>> 4a90df71
             train_out, valid_out, test_out = testing_utils.display_data(opt)
             texts = [
                 l.split(':', 1)[-1].strip()
@@ -284,21 +225,9 @@
                 f.write(
                     '{"dialog": [[{"text": "Hi.", "id": "speaker1"}, {"text": "Hello.", "id": "speaker2"}]]}\n'
                 )
-<<<<<<< HEAD
             opt = Opt(
-                task='jsonfile',
-                fromfile_datapath=fp,
-                display_verbose=True,
-                label_turns='both',
-            )
-=======
-            opt = {
-                'task': 'jsonfile',
-                'jsonfile_datapath': fp,
-                'verbose': True,
-                'label_turns': 'both',
-            }
->>>>>>> 4a90df71
+                task='jsonfile', fromfile_datapath=fp, verbose=True, label_turns='both'
+            )
             train_out, valid_out, test_out = testing_utils.display_data(opt)
             texts = [
                 l.split(':', 1)[-1].strip()
