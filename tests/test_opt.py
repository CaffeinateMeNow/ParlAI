#!/usr/bin/env python3

# Copyright (c) Facebook, Inc. and its affiliates.
# This source code is licensed under the MIT license found in the
# LICENSE file in the root directory of this source tree.

import json
import os
import unittest

import parlai.utils.testing as testing_utils
from parlai.core.agents import create_agent_from_opt_file
from parlai.core.opt import Opt
from parlai.core.params import ParlaiParser
from parlai.scripts.compare_opts import compare_opts

"""
Test Opt and related mechanisms.
"""


class TestOpt(unittest.TestCase):

    # Define test opts for opt comparison script
    compare_opt_1 = {
        'key0': (1, 2),
        'key1': 0,
        'key2': 'a',
        'override': {'inner_key0': [1], 'inner_key1': True, 'inner_key2': 'yes'},
    }
    compare_opt_2 = {
        'key0': (1, 2),
        'key1': 1,
        'key3': 'b',
        'override': {'inner_key0': [1], 'inner_key1': False, 'inner_key3': 'no'},
    }

    def test_save_load(self):
        o = Opt({'a': 3, 'b': 'foo'})
        with testing_utils.tempdir() as tmpdir:
            fn = os.path.join(tmpdir, "opt")
            o.save(fn)
            o2 = Opt.load(fn)
            assert o == o2

    def test_save_withignore(self):
        o = Opt({'a': 3, 'b': 'foo', 'override': {'a': 3}})
        with testing_utils.tempdir() as tmpdir:
            fn = os.path.join(tmpdir, "opt")
            o.save(fn)
            o2 = Opt.load(fn)
            assert o != o2
            assert 'override' not in o2

    def test_compare_opts(self):
        """
        Compare opts by loading them with Opt.load().

        Will not compare the override field.
        """

        with testing_utils.tempdir() as tmpdir:
            # Write test opts
            opt_dir = tmpdir
            opt_path_1 = os.path.join(opt_dir, '1.opt')
            opt_path_2 = os.path.join(opt_dir, '2.opt')
            with open(opt_path_1, 'w') as f1:
                json.dump(self.compare_opt_1, f1)
            with open(opt_path_2, 'w') as f2:
                json.dump(self.compare_opt_2, f2)

            # Compare opts
            output = compare_opts(opt_path_1=opt_path_1, opt_path_2=opt_path_2)
            desired_output = """
Args only found in opt 1:
key2: a

Args only found in opt 2:
key3: b

Args that are different in both opts:
key1:
\tIn opt 1: 0
\tIn opt 2: 1"""
            self.assertEqual(output, desired_output)

    def test_compare_opts_load_raw(self):
        """
        Compare opts by loading them from JSON instead of with Opt.load().

        Will compare the override field.
        """

        with testing_utils.tempdir() as tmpdir:

            # Write test opts
            opt_dir = tmpdir
            opt_path_1 = os.path.join(opt_dir, '1.opt')
            opt_path_2 = os.path.join(opt_dir, '2.opt')
            with open(opt_path_1, 'w') as f1:
                json.dump(self.compare_opt_1, f1)
            with open(opt_path_2, 'w') as f2:
                json.dump(self.compare_opt_2, f2)

            # Compare opts
            output = compare_opts(
                opt_path_1=opt_path_1, opt_path_2=opt_path_2, load_raw=True
            )
            desired_output = """
Args only found in opt 1:
key2: a

Args only found in opt 2:
key3: b

Args that are different in both opts:
key1:
\tIn opt 1: 0
\tIn opt 2: 1
override (printing only non-matching values in each dict):
\tinner_key1:
\t\tIn opt 1: True
\t\tIn opt 2: False
\tinner_key2:
\t\tIn opt 1: yes
\t\tIn opt 2: <MISSING>
\tinner_key3:
\t\tIn opt 1: <MISSING>
\t\tIn opt 2: no"""
            self.assertEqual(output, desired_output)

<<<<<<< HEAD
    def test_noset(self):
        o = Opt(test1='foo')
        with self.assertRaises(RuntimeError):
            o['test2'] = 'bar'

    def test_fork(self):
        o = Opt(test1='foo')
        o2 = o.fork(test2='bar')
        assert 'bar' not in o
        assert o['test1'] == 'foo'
        assert o2['test1'] == 'foo'
        assert o2['test2'] == 'bar'
=======

class TestInitOpt(unittest.TestCase):
    """
    Test functionality related to --init-opt.
    """

    def test_init_opt(self):
        """
        Test --init-opt.
        """

        with testing_utils.tempdir() as temp_dir:

            init_opt_path = os.path.join(temp_dir, 'init_opt.opt')
            test_model_file = '/test_model_path/model'

            # Save a test opt file
            init_opt = Opt({'model_file': test_model_file})
            init_opt.save(init_opt_path)

            # Load the opt back in with --init-opt and make sure it's been set
            # correctly
            opt = ParlaiParser(True, True).parse_kwargs(init_opt=init_opt_path)
            self.assertEqual(opt['model_file'], test_model_file)

    def test_allow_missing_init_opts(self):
        """
        Test --allow-missing-init-opts.
        """

        with testing_utils.tempdir() as temp_dir:

            init_opt_path = os.path.join(temp_dir, 'init_opt.opt')

            # Save a test opt file with an argument that doesn't exist
            init_opt = Opt({'made_up_arg': 'foo'})
            init_opt.save(init_opt_path)

            # Assert that the opt file normally can't be loaded in
            with self.assertRaises(RuntimeError):
                _ = ParlaiParser(True, True).parse_kwargs(init_opt=init_opt_path)

            # Assert that the opt file *can* be loaded in if we set
            # --allow-missing-init-opts, and assert that the made-up arg does not exist
            # in the opt
            opt = ParlaiParser(True, True).parse_kwargs(
                init_opt=init_opt_path, allow_missing_init_opts=True
            )
            self.assertFalse(hasattr(opt, 'made_up_arg'))


class TestCreateAgentFromOpt(unittest.TestCase):
    """
    Test functionality related to create_agent_from_opt_file.
    """

    def test_init_from_from_checkpoint(self):
        with testing_utils.tempdir() as temp_dir:
            opt_from_file = {
                'datapath': 'dummy_path',
                'model': 'repeat_label',
                'init_model': os.path.join(temp_dir, 'something'),
                'model_file': os.path.join(temp_dir, 'something_else'),
            }
            opt = Opt(
                {
                    'datapath': 'dummy_path',
                    'model': 'repeat_label',
                    'init_model': os.path.join(temp_dir, 'something_else.checkpoint'),
                    'model_file': os.path.join(temp_dir, 'something_else'),
                    'load_from_checkpoint': True,
                }
            )

            with open(os.path.join(temp_dir, 'something_else.opt'), 'w') as f:
                f.write(json.dumps(opt_from_file))

            agent = create_agent_from_opt_file(opt)
            init_model = agent.opt['init_model']
            # assert that the model was loaded with the correct checkpoitn
            assert '.checkpoint' in init_model
>>>>>>> 4a90df71
<|MERGE_RESOLUTION|>--- conflicted
+++ resolved
@@ -129,7 +129,6 @@
 \t\tIn opt 2: no"""
             self.assertEqual(output, desired_output)
 
-<<<<<<< HEAD
     def test_noset(self):
         o = Opt(test1='foo')
         with self.assertRaises(RuntimeError):
@@ -142,7 +141,7 @@
         assert o['test1'] == 'foo'
         assert o2['test1'] == 'foo'
         assert o2['test2'] == 'bar'
-=======
+
 
 class TestInitOpt(unittest.TestCase):
     """
@@ -223,5 +222,4 @@
             agent = create_agent_from_opt_file(opt)
             init_model = agent.opt['init_model']
             # assert that the model was loaded with the correct checkpoitn
-            assert '.checkpoint' in init_model
->>>>>>> 4a90df71
+            assert '.checkpoint' in init_model