#!/usr/bin/env python3

# Copyright (c) Facebook, Inc. and its affiliates.
# This source code is licensed under the MIT license found in the
# LICENSE file in the root directory of this source tree.
"""
Worlds are the basic environments which define how agents interact with one another.

    ``World(object)`` provides a generic parent class, including ``__enter__``
    and ``__exit__`` statements which allow you to guarantee that the shutdown
    method is called.

    ``DialogPartnerWorld(World)`` provides a two-agent turn-based dialog setting.

    ``MultiAgentDialogWorld(World)`` provides a multi-agent setting.

    ``MultiWorld(World)`` creates a set of environments (worlds) for the same agent
    to multitask over, a different environment will be chosen per episode.

    ``BatchWorld(World)`` is a container for doing minibatch training over a world by
    collecting batches of N copies of the environment (each with different state).


All worlds are initialized with the following parameters:

    ``opt`` -- contains any options needed to set up the agent. This generally contains
        all command-line arguments recognized from core.params, as well as other
        options that might be set through the framework to enable certain modes.
    ``agents`` -- the set of agents that should be attached to the world,
        e.g. for DialogPartnerWorld this could be the teacher (that defines the
        task/dataset) and the learner agent. This is ignored in the case of
        sharing, and the shared parameter is used instead to initalize agents.
    ``shared`` (optional) -- if not None, contains any shared data used to construct
        this particular instantiation of the world. This data might have been
        initialized by another world, so that different agents can share the same
        data (possibly in different Processes).
"""

import copy
import queue
import random
<<<<<<< HEAD
import time

from abc import ABC, abstractmethod
from enum import auto, Enum
from typing import List, Dict, Any, Union, Tuple, Optional

try:
    from torch.multiprocessing import Process, Value, Semaphore, Queue
    import torch.multiprocessing as mp
except ImportError:
    from multiprocessing import Process, Value, Semaphore, Queue  # noqa: F401
    import multiprocessing as mp
=======

from typing import List, Dict, Union
>>>>>>> 0ece6eb4

from parlai.core.agents import create_agents_from_shared, Agent
from parlai.core.loader import load_task_module, load_world_module
from parlai.core.message import Message
from parlai.core.metrics import aggregate_named_reports, aggregate_unnamed_reports
from parlai.core.opt import Opt
from parlai.core.teachers import Teacher, create_task_agent_from_taskname
<<<<<<< HEAD
from parlai.utils.batch import Batch
=======
from parlai.utils.data import DatatypeHelper
>>>>>>> 0ece6eb4
from parlai.utils.misc import Timer, display_messages
from parlai.tasks.tasks import ids_to_tasks
import parlai.utils.logging as logging


def validate(observation):
    """
    Make sure the observation table is valid, or raise an error.
    """
    if observation is not None and isinstance(observation, dict):
        return observation
    else:
        raise RuntimeError('Must return dictionary or Message object from act().')


class World(object):
    """
    Empty parent providing null definitions of API functions for Worlds.

    All children can override these to provide more detailed functionality.
    """

    def __init__(self, opt: Opt, agents=None, shared=None):
        self.id = opt['task']
        self.opt = copy.deepcopy(opt)
        if shared:
            # Create agents based on shared data.
            self.agents = create_agents_from_shared(shared['agents'])
        else:
            # Add passed in agents to world directly.
            self.agents = agents
        self.max_exs = None
        self.total_exs = 0
        self.total_epochs = 0
        self.total_parleys = 0
        self.time = Timer()

    def parley(self):
        """
        Perform one step of actions for the agents in the world.

        This is empty in the base class.
        """
        # TODO: mark as abstract?
        pass

    def getID(self):
        """
        Return the name of the world, typically the task the world encodes.
        """
        return self.id

    def display(self):
        """
        Return a string describing the current state of the world.

        Useful for monitoring and debugging. By default, display the messages between
        the agents.
        """
        if not hasattr(self, 'acts'):
            return ''
        return display_messages(
            self.acts,
            ignore_fields=self.opt.get('display_ignore_fields', ''),
            prettify=self.opt.get('display_prettify', False),
            max_len=self.opt.get('max_display_len', 1000),
            verbose=self.opt.get('display_verbose', False),
        )

    def episode_done(self):
        """
        Whether the episode is done or not.
        """
        return False

    def epoch_done(self):
        """
        Whether the epoch is done or not.

        Not all worlds have the notion of an epoch, but this is useful for fixed
        training, validation or test sets.
        """
        return False

    def share(self):
        """
        Share the world.
        """
        shared_data = {}
        shared_data['world_class'] = type(self)
        shared_data['opt'] = self.opt
        shared_data['agents'] = self._share_agents()
        return shared_data

    def clone(self):
        """
        Create a duplicate of the world.
        """
        return type(self)(opt=self.opt, agents=None, shared=self.share())

    def _share_agents(self):
        """
        Create shared data for agents.

        Allows other classes to create the same agents without duplicating the data
        (i.e. sharing parameters).
        """
        if not hasattr(self, 'agents'):
            return None
        shared_agents = [a.share() for a in self.agents]
        return shared_agents

    def get_agents(self):
        """
        Return the list of agents.
        """
        return self.agents

    def get_task_agent(self):
        """
        Return task agent, if applicable.
        """
        raise NotImplementedError('Implement in subworld')

    def get_model_agent(self):
        """
        Return model agent, if applicable.
        """
        raise NotImplementedError('Implement in subworld')

    def get_acts(self):
        """
        Return the last act of each agent.
        """
        return self.acts

    def get_time(self):
        """
        Return total training time.
        """
        return self.time.time()

    def get_total_exs(self):
        """
        Return total amount of examples seen by world.
        """
        return self.total_exs

    def get_total_epochs(self):
        """
        Return total amount of epochs on which the world has trained.
        """
        return self.total_epochs

    def get_total_parleys(self):
        """
        Return total number of parleys.
        """
        return self.total_parleys

    def __enter__(self):
        """
        Empty enter provided for use with ``with`` statement.

        e.g:

        .. code-block:: python

            with World() as world:
                for n in range(10):
                    n.parley()
        """
        return self

    def __exit__(self, exc_type, exc_value, exc_traceback):
        """
        After ``with`` statement, call shutdown.
        """
        self.shutdown()
        return False

    def num_examples(self):
        """
        Return the number of examples.

        Always 0 in the abstract world.
        """
        # TODO: mark as abstract?
        return 0

    def num_episodes(self):
        """
        Return the number of episodes.

        Always 0 in the abstract world.
        """
        # TODO: mark as abstract?
        return 0

    def reset(self):
        """
        Reset all agents in the world, and world statistics.
        """
        for a in self.agents:
            a.reset()
        self.max_exs = None
        self.total_exs = 0
        self.total_epochs = 0
        self.total_parleys = 0
        self.time.reset()

    def reset_metrics(self):
        """
        Reset metrics for all agents.
        """
        for a in self.agents:
            a.reset_metrics()

    def shutdown(self):
        """
        Perform any cleanup, if appropriate.
        """
        pass

    def update_counters(self):
        """
        Update how many epochs have completed.
        """
        self.total_parleys += 1
        if self.max_exs is None:
            if 'num_epochs' in self.opt and self.opt['num_epochs'] > 0:
                if self.num_examples:
                    self.max_exs = self.num_examples() * self.opt['num_epochs']
                else:
                    self.max_exs = -1
            else:
                self.max_exs = -1
        # when we know the size of the data
        if self.max_exs > 0 or self.num_examples():
            self.total_epochs = (
                self.total_parleys * self.opt.get('batchsize', 1) / self.num_examples()
            )
        # when we do not know the size of the data
        else:
            if self.epoch_done():
                self.total_epochs += 1


class DialogPartnerWorld(World):
    """
    Simple world for two agents communicating synchronously.

    This basic world switches back and forth between two agents, giving each agent one
    chance to speak per turn and passing that back to the other one.
    """

    def __init__(self, opt: Opt, agents=None, shared=None):
        if not ((agents is not None) ^ (shared is not None)):
            raise ValueError('You must supply either agents or shared, but not both.')
        super().__init__(opt)
        if shared:
            # Create agents based on shared data.
            self.agents = create_agents_from_shared(shared['agents'])
        else:
            if len(agents) != 2:
                raise RuntimeError('There must be exactly two agents for this world.')
            # Add passed in agents directly.
            self.agents = agents
        self.acts = [None] * len(self.agents)
        if self.agents is not None and len(self.agents) > 0:
            # Name the world after the first agent.
            self.id = self.get_task_agent().getID()

    def get_task_agent(self):
        """
        Return task agent.
        """
        return self.get_agents()[0]

    def get_model_agent(self):
        """
        Return model agent, if applicable.
        """
        return self.get_agents()[1]

    def parley(self):
        """
        Agent 0 goes first.

        Alternate between the two agents.
        """
        acts = self.acts
        agents = self.agents
        acts[0] = agents[0].act()
        agents[1].observe(validate(acts[0]))
        acts[1] = agents[1].act()
        agents[0].observe(validate(acts[1]))
        self.update_counters()

    def episode_done(self):
        """
        Only the first agent indicates when the episode is done.
        """
        if self.acts[0] is not None:
            return self.acts[0].get('episode_done', False)
        else:
            return False

    def epoch_done(self):
        """
        Only the first agent indicates when the epoch is done.
        """
        return self.get_task_agent().epoch_done()

    def report(self):
        """
        Report all metrics of all subagents.
        """
        from parlai.core.metrics import Metric, LegacyMetric

        metrics = {}
        for a in self.agents:
            if hasattr(a, 'report'):
                m = a.report()
                for k, v in m.items():
                    if not isinstance(v, Metric):
                        v = LegacyMetric(v)
                    if k not in metrics:
                        # first agent gets priority in settings values for keys
                        # this way model can't e.g. override accuracy to 100%
                        metrics[k] = v
        if metrics and 'exs' in metrics:
            self.total_exs += metrics['exs'].value()
        return metrics

    def num_examples(self):
        """
        Return number of examples.
        """
        if hasattr(self.get_task_agent(), 'num_examples'):
            return self.get_task_agent().num_examples()
        return 0

    def num_episodes(self):
        """
        Return number of episodes.
        """
        if hasattr(self.get_task_agent(), 'num_episodes'):
            return self.get_task_agent().num_episodes()
        return 0

    def shutdown(self):
        """
        Shutdown each agent.
        """
        for a in self.agents:
            a.shutdown()

    def update_counters(self):
        """
        Ensure all counters are synchronized across threads.
        """
        super().update_counters()
        for a in self.agents:
            if hasattr(a, 'update_counters'):
                a.update_counters()


class MultiAgentDialogWorld(World):
    """
    Basic world where each agent gets a turn in a round-robin fashion.

    Each agent receives as input the actions of all other agents since its last `act()`.
    """

    def __init__(self, opt: Opt, agents, shared=None):
        super().__init__(opt)
        if shared:
            # Create agents based on shared data.
            self.agents = create_agents_from_shared(shared['agents'])
        else:
            # Add passed in agents directly.
            self.agents = agents
        self.acts = [None] * len(self.agents)

    def parley(self):
        """
        Perform a turn for every agent.

        For each agent, get an observation of the last action each of the other agents
        took. Then take an action yourself.
        """
        acts = self.acts
        for index, agent in enumerate(self.agents):
            acts[index] = agent.act()
            for other_agent in self.agents:
                if other_agent != agent:
                    other_agent.observe(validate(acts[index]))
        self.update_counters()

    def get_task_agent(self):
        """
        Return task agent.
        """
        return self.get_agents()[0]

    def get_model_agent(self):
        """
        Return model agent.
        """
        return self.get_agents()[1]

    def epoch_done(self):
        """
        Return if the epoch is done for any subagent.
        """
        done = False
        for a in self.agents:
            if a.epoch_done():
                done = True
        return done

    def episode_done(self):
        """
        Return if the episode is done for any subagent.
        """
        done = False
        for a in self.agents:
            if a.episode_done():
                done = True
        return done

    def report(self):
        """
        Report metrics for all subagents.
        """
        metrics = {}
        for a in self.agents:
            if hasattr(a, 'report'):
                m = a.report()
                for k, v in m.items():
                    if k not in metrics:
                        # first agent gets priority in settings values for keys
                        # this way model can't e.g. override accuracy to 100%
                        metrics[k] = v
        if metrics and 'exs' in metrics:
            self.total_exs += metrics['exs'].value()
        return metrics

    def shutdown(self):
        """
        Shutdown each agent.
        """
        for a in self.agents:
            a.shutdown()


class MultiWorld(World):
    """
    Container for multiple worlds.

    Container for a set of worlds where each world gets a turn in a round-robin fashion.
    The same user_agents are placed in each, though each world may contain additional
    agents according to the task that world represents.
    """

    def __init__(self, opt: Opt, agents=None, shared=None, default_world=None):
        super().__init__(opt)
        self.worlds: List[World] = []
        for index, k in enumerate(opt['task'].split(',')):
            k = k.strip()
            if k:
                if shared:
                    # Create worlds based on shared data.
                    s = shared['worlds'][index]
                    self.worlds.append(s['world_class'](s['opt'], None, s))
                else:
                    # Agents are already specified.
                    opt_singletask = copy.deepcopy(opt)
                    opt_singletask['task'] = k
                    self.worlds.append(
                        create_task_world(
                            opt_singletask, agents, default_world=default_world
                        )
                    )
        self.world_idx = -1
        self.new_world = True
        self.parleys = -1
        # Check to see if we are training
        self.is_training = DatatypeHelper.is_training(opt.get('datatype'))
        # Make multi-task task probabilities.
        self.cum_task_weights = [1] * len(self.worlds)
        self.task_choices = range(len(self.worlds))
        weights = self.opt.get('multitask_weights', [1])
        if weights == 'stochastic':
            weights = [w.num_episodes() for w in self.worlds]
        sum = 0
        for i in self.task_choices:
            if len(weights) > i:
                weight = weights[i]
            else:
                weight = 1
            self.cum_task_weights[i] = weight + sum
            sum += weight
        task_ids: Dict[str, Teacher] = {}
        # Having overlap in teacher ids will cause issues for metrics aggregation.
        for each_world in self.worlds:
            world_id = each_world.getID()
            if world_id in task_ids:
                raise AssertionError(
                    '{} and {} teachers have overlap in id {}.'.format(
                        task_ids[world_id],
                        each_world.get_agents()[0].__class__,
                        world_id,
                    )
                )
            else:
                task_ids[world_id] = each_world.get_task_agent()

    def num_examples(self):
        """
        Return sum of each subworld's number of examples.
        """
        if not hasattr(self, 'num_exs'):
            worlds_num_exs = [w.num_examples() for w in self.worlds]
            if any(num is None for num in worlds_num_exs):
                self.num_exs = None
            else:
                self.num_exs = sum(worlds_num_exs)
        return self.num_exs

    def num_episodes(self):
        """
        Return sum of each subworld's number of episodes.
        """
        if not hasattr(self, 'num_eps'):
            worlds_num_eps = [w.num_episodes() for w in self.worlds]
            if any(num is None for num in worlds_num_eps):
                self.num_eps = None
            else:
                self.num_eps = sum(worlds_num_eps)
        return self.num_eps

    def get_agents(self):
        """
        Return the agents in the *current* subworld.
        """
        return self.worlds[self.world_idx].get_agents()

    def get_task_agent(self):
        """
        Not possible/well-defined in this setting.
        """
        return self.worlds[self.world_idx].get_task_agent()

    def get_model_agent(self):
        """
        Not implemented.
        """
        return self.worlds[self.world_idx].get_model_agent()

    def get_acts(self):
        """
        Return the acts in the *current* subworld.
        """
        return self.worlds[self.world_idx].get_acts()

    def share(self):
        """
        Share all the subworlds.
        """
        shared_data = {}
        shared_data['world_class'] = type(self)
        shared_data['opt'] = self.opt
        shared_data['worlds'] = [w.share() for w in self.worlds]
        return shared_data

    def epoch_done(self):
        """
        Return if *all* the subworlds are done.
        """
        for t in self.worlds:
            if not t.epoch_done():
                return False
        return True

    def parley_init(self):
        """
        Update the current subworld.

        If we are in the middle of an episode, keep the same world and finish this
        episode. If we have finished this episode, pick a new world (either in a random
        or round-robin fashion).
        """
        self.parleys = self.parleys + 1
        if self.world_idx >= 0 and self.worlds[self.world_idx].episode_done():
            self.new_world = True
        if self.new_world:
            self.new_world = False
            self.parleys = 0
            if self.is_training:
                # select random world
                self.world_idx = random.choices(
                    self.task_choices, cum_weights=self.cum_task_weights
                )[0]
            else:
                # do at most one full loop looking for unfinished world
                for _ in range(len(self.worlds)):
                    self.world_idx = (self.world_idx + 1) % len(self.worlds)
                    if not self.worlds[self.world_idx].epoch_done():
                        # if this world has examples ready, break
                        break

    def parley(self):
        """
        Parley the *current* subworld.
        """
        self.parley_init()
        self.worlds[self.world_idx].parley()
        self.update_counters()

    def display(self):
        """
        Display all subworlds.
        """
        if self.world_idx != -1:
            s = ''
            w = self.worlds[self.world_idx]
            if self.parleys == 0:
                s = '[world ' + str(self.world_idx) + ':' + w.getID() + ']\n'
            s = s + w.display()
            return s
        else:
            return ''

    def report(self):
        """
        Report aggregate metrics across all subworlds.
        """
        metrics = aggregate_named_reports(
            {w.getID(): w.report() for w in self.worlds},
            micro_average=self.opt.get('aggregate_micro', False),
        )
        if 'exs' in metrics:
            self.total_exs += metrics['exs'].value()
        return metrics

    def reset(self):
        """
        Reset all subworlds.
        """
        for w in self.worlds:
            w.reset()

    def reset_metrics(self):
        """
        Reset metrics in all subworlds.
        """
        for w in self.worlds:
            w.reset_metrics()

    def update_counters(self):
        super().update_counters()
        for w in self.worlds:
            w.update_counters()


def _override_opts_in_shared(table, overrides):
    """
    Override all shared dicts.

    Looks recursively for ``opt`` dictionaries within shared dict and overrides any key-
    value pairs with pairs from the overrides dict.
    """
    if 'opt' in table:
        # change values if an 'opt' dict is available
        for k, v in overrides.items():
            table['opt'][k] = v
    for k, v in table.items():
        # look for sub-dictionaries which also might contain an 'opt' dict
        if type(v) == dict and k != 'opt' and 'opt' in v:
            _override_opts_in_shared(v, overrides)
        elif type(v) == list:
            for item in v:
                if type(item) == dict and 'opt' in item:
                    # if this is a list of agent shared dicts, we want to iterate
                    _override_opts_in_shared(item, overrides)
                else:
                    # if this is e.g. list of candidate strings, stop right away
                    break
    return table


class BatchWorld(World):
    """
    BatchWorld contains many copies of the same world.

    Create a separate world for each item in the batch, sharing
    the parameters for each.

    The underlying world(s) it is batching can be either
    ``DialogPartnerWorld``, ``MultiAgentWorld``, or ``MultiWorld``.
    """

    def __init__(self, opt: Opt, world):
        super().__init__(opt)
        self.opt = opt
        self.random = opt.get('datatype', None) == 'train'
        self.world = world
        self.worlds: List[World] = []
        for i in range(opt['batchsize']):
            # make sure that any opt dicts in shared have batchindex set to i
            # this lets all shared agents know which batchindex they have,
            # which is needed for ordered data (esp valid/test sets)
            shared = world.share()
            shared['batchindex'] = i
            for agent_shared in shared.get('agents', ''):
                agent_shared['batchindex'] = i
            # TODO: deprecate override_opts
            _override_opts_in_shared(shared, {'batchindex': i})
            self.worlds.append(shared['world_class'](opt, None, shared))
        self.batch_observations = [None] * len(self.world.get_agents())
        self.first_batch = None
        self.acts = [None] * len(self.world.get_agents())

    def batch_observe(self, index, batch_actions, index_acting):
        """
        Observe corresponding actions in all subworlds.
        """
        batch_observations = []
        for i, w in enumerate(self.worlds):
            agents = w.get_agents()
            observation = None
            if batch_actions[i] is None:
                # shouldn't send None, should send empty observations
                batch_actions[i] = [{}] * len(self.worlds)

            if hasattr(w, 'observe'):
                # The world has its own observe function, which the action
                # first goes through (agents receive messages via the world,
                # not from each other).
                observation = w.observe(agents[index], validate(batch_actions[i]))
            else:
                observation = validate(batch_actions[i])

            if index == index_acting:
                # self_observe is distinguished from a normal observe
                if hasattr(agents[index], 'self_observe'):
                    agents[index].self_observe(observation)
            else:
                observation = agents[index].observe(observation)

            # TODO: not so sure about this...
            if observation is None:
                raise ValueError('Agents should return what they observed.')
            batch_observations.append(observation)
        return batch_observations

    def batch_act(self, agent_idx, batch_observation):
        """
        Act in all subworlds.
        """
        # Given batch observation, do update for agents[index].
        # Call update on agent
        a = self.world.get_agents()[agent_idx]
        if hasattr(a, 'batch_act'):
            batch_actions = a.batch_act(batch_observation)
            # Store the actions locally in each world.
            for i, w in enumerate(self.worlds):
                acts = w.get_acts()
                acts[agent_idx] = batch_actions[i]
        else:
            # Reverts to running on each individually.
            batch_actions = []
            for w in self.worlds:
                agents = w.get_agents()
                acts = w.get_acts()
                acts[agent_idx] = agents[agent_idx].act()
                batch_actions.append(acts[agent_idx])
        return batch_actions

    def parley(self):
        """
        Parley in all subworlds.

        Usually with ref:`batch_act` and ref:`batch_observe`.
        """
        # Collect batch together for each agent, and do update.
        # Assumes DialogPartnerWorld, MultiAgentWorld, or MultiWorlds of them.
        num_agents = len(self.world.get_agents())
        batch_observations = self.batch_observations

        if hasattr(self.world, 'parley_init'):
            for w in self.worlds:
                w.parley_init()

        for agent_idx in range(num_agents):
            # The agent acts.
            batch_act = self.batch_act(agent_idx, batch_observations[agent_idx])
            self.acts[agent_idx] = batch_act
            # We possibly execute this action in the world.
            if hasattr(self.world, 'execute'):
                for w in self.worlds:
                    w.execute(w.agents[agent_idx], batch_act[agent_idx])
            # All agents (might) observe the results.
            for other_index in range(num_agents):
                obs = self.batch_observe(other_index, batch_act, agent_idx)
                if obs is not None:
                    batch_observations[other_index] = obs
        self.update_counters()

    def display(self):
        """
        Display the full batch.
        """
        s = "[--batchsize " + str(len(self.worlds)) + "--]\n"
        for i, w in enumerate(self.worlds):
            s += "[batch world " + str(i) + ":]\n"
            s += w.display() + '\n'
        s += "[--end of batch--]"
        return s

    def num_examples(self):
        """
        Return the number of examples for the root world.
        """
        return self.world.num_examples()

    def num_episodes(self):
        """
        Return the number of episodes for the root world.
        """
        return self.world.num_episodes()

    def get_total_exs(self):
        """
        Return the total number of processed episodes in the root world.
        """
        return self.world.get_total_exs()

    def getID(self):
        """
        Return the ID of the root world.
        """
        return self.world.getID()

    def get_agents(self):
        """
        Return the agents of the root world.
        """
        return self.world.get_agents()

    def get_task_agent(self):
        """
        Return task agent of the root world.
        """
        return self.world.get_task_agent()

    def get_model_agent(self):
        """
        Return model agent of the root world.
        """
        return self.world.get_model_agent()

    def episode_done(self):
        """
        Return whether the episode is done.

        A batch world is never finished, so this always returns `False`.
        """
        return False

    def epoch_done(self):
        """
        Return if the epoch is done in the root world.
        """
        # first check parent world: if it says it's done, we're done
        if self.world.epoch_done():
            return True
        # otherwise check if all shared worlds are done
        for world in self.worlds:
            if not world.epoch_done():
                return False
        return True

    def report(self):
        """
        Report metrics for the root world.
        """
        return self.world.report()

    def reset(self):
        """
        Reset the root world, and all copies.
        """
        self.world.reset()
        for w in self.worlds:
            w.reset()

    def reset_metrics(self):
        """
        Reset metrics in the root world.
        """
        self.world.reset_metrics()

    def shutdown(self):
        """
        Shutdown each world.
        """
        for w in self.worlds:
            w.shutdown()
        self.world.shutdown()


class DynamicBatchWorld(World):
    def __init__(self, opt: Opt, world: Union[DialogPartnerWorld, MultiWorld]):
        super().__init__(opt)
        self.opt = opt

        # agents is a placeholder just for super.reset
        self.agents = []

        # check some assumptions
        if isinstance(world, (BatchWorld, MultiAgentDialogWorld)):
            raise TypeError(
                'World must be a DialogPartnerWorld or a '
                'MultiWorld of DialogPartnerWorld'
            )

        if len(world.get_agents()) != 2:
            raise AssertionError(
                "Dynamic batch only works in a fixed dialog world with two agents."
            )

        if not hasattr(world.get_model_agent(), 'batch_act'):
            raise TypeError("Model agent doesn't have batch_act.")

        self.truncate = opt.get('text_truncate', None) or opt.get('truncate', None)
        self.l_truncate = opt.get('label_truncate', None) or opt.get('truncate', None)
        if self.truncate is None or self.truncate < 0:
            raise ValueError(
                'You must use --text-truncate or --truncate in order to use '
                'dynamic batching.'
            )

        # size of the buffer we will use to find worlds
        self._BUFFER_SIZE = 1021  # chosen as a prime number

        if opt['dynamic_batching'] == 'full':
            # full dynamic batching, we can grow our batchsize
            self.max_batch_size = self._BUFFER_SIZE
        else:
            # simple batchsort
            self.max_batch_size = opt['batchsize']

        # TODO: check to ensure the agent has self_observe
        self.world = world
        # TODO: maybe generalize this
        self.max_words = (self.l_truncate + self.truncate) * opt['batchsize']

        # buffer worlds
        self.worlds = [world.clone() for _ in range(self._BUFFER_SIZE)]

        self.reset()

    def reset(self):
        super().reset()
        self._task_acts = [None for _ in range(self._BUFFER_SIZE)]
        self._obs = [None for _ in range(self._BUFFER_SIZE)]
        self._scores = [None for _ in range(self._BUFFER_SIZE)]
        self.acts = [None, None]

        self.number_parleys = 0
        self.total_exs = 0
        self.world.reset()
        self.rng = random.Random(4)
        for w in self.worlds:
            w.reset()

    def reset_metrics(self):
        super().reset_metrics()
        self.world.reset_metrics()
        for w in self.worlds:
            w.reset_metrics()

    def epoch_done(self):
        return (
            self.world.epoch_done()
            or all(w.epoch_done() for w in self.worlds)
            and all(s is None for s in self._scores)
        )

    def num_examples(self):
        return self.world.num_examples()

    def num_episodes(self):
        return self.world.num_episodes()

    def _ceil(self, n):
        """
        Round to the nearest multiple of 8.

        TensorCores only work when a tensor is a multiple of 8 in almost all
        dimensions. This means all examples cost is related to their nearest
        multiple of 8.

        See https://devblogs.nvidia.com/programming-tensor-cores-cuda-9/ for
        more information.
        """
        # round up to r, all things are equal
        from parlai.utils.torch import FP16_PAD_SIZE

        return ((n + FP16_PAD_SIZE - 1) // FP16_PAD_SIZE) * FP16_PAD_SIZE

    def _score(self, obs):
        if 'text_vec' in obs:
            # note that all examples have a cost that is based on their
            # nearest multiple of 4. We can therefore mix-and-match
            # anything with the same cost for increased stochasticity,
            # while not really wasting much padding.
            return tuple(
                self._ceil(len(obs[key]))
                for key in ['text_vec', 'labels_vec', 'eval_labels_vec']
                if key in obs
            )
        else:
            return None

    def _build_batch(self) -> Tuple[List[int], List[Message]]:
        """
        Build the batch of observations for the model.

        Return the indices into `self._obs`, which is a `self._BUFFER_SIZE` length array
        of observations for each subworld, as well as the list of messages

        :return: (batch, obs)
        """
        # first make sure that all the worlds are processed in the queue
        indices = []
        for i in range(self._BUFFER_SIZE):
            if self._scores[i] is not None:
                indices.append(i)
                continue
            if self.worlds[i].epoch_done():
                continue

            if hasattr(self.world, 'parley_init'):
                self.worlds[i].parley_init()

            act = self.worlds[i].get_task_agent().act()

            # we log the task act and the index of the act
            # in the buffer for world logging purposes
            self._task_acts[i] = act  # for world logging
            self._task_acts[i]['dyn_batch_idx'] = i

            obs = self.worlds[i].get_model_agent().observe(act)
            self._obs[i] = obs

            self._scores[i] = self._score(obs)
            if self._scores[i] is not None:
                indices.append(i)
        # quick invariant checks
        assert len(indices) != 0, "DynamicBatchWorld ran out of data!"
        assert not any(self._scores[i] is None for i in indices)

        # sort all the indices by their score, so that we can find similarly lengthed
        # items in O(1)
        indices = sorted(indices, key=lambda i: self._scores[i] + (self.rng.random(),))

        # now let's build the batch
        batch: List[int] = []

        # start with a random item. indices_idx is the lookup into indices, but
        # index is the actual world.
        width = 0
        indices_idx = random.randint(0, len(indices) - 1)

        # we picked a random spot, but we can get better packing if we start at
        # the last example with the same score, since we always move down to
        # smaller examples.
        while indices_idx < len(indices) - 1 and (
            sum(self._scores[indices[indices_idx]])
            == sum(self._scores[indices[indices_idx + 1]])
        ):
            indices_idx += 1

        # quit early if we eat our full buffer
        while indices:
            index = indices[indices_idx]
            this_width = self._ceil(sum(self._scores[index]))
            new_width = max(width, this_width)
            # compute the cost of the new batch
            new_bsz = len(batch) + 1
            new_words = new_width * new_bsz
            if new_words <= self.max_words and new_bsz <= self.max_batch_size:
                # cool, this one fits, let's add it
                width = new_width
                batch.append(index)
                indices.pop(indices_idx)
                indices_idx = max(indices_idx - 1, 0)
            else:
                # we'd overfill our buffer, give up
                break

        # Always have a batch size that's a multiple of 4, for fp16's sake.
        while len(batch) > 4 and len(batch) % 4 != 0:
            # pop off the shortest one. it's easiest to pack in later
            batch.pop(-1)

        # double check our assumed invariant
        assert self._ceil(width) * len(batch) <= self.max_words
        assert len(batch) > 0
        assert len(batch) <= self.max_batch_size

<<<<<<< HEAD
        return batch, [self._obs[i] for i in batch]

    def _observe_batch_act(self, batch: List[int], acts: List[Message]):
        """
        Observe the results of the model's batch act.

        :param batch:
            list of indices into `self._obs`

        :param acts:
            list of acts returned from the model's batch act
        """
=======
        # great, this batch is good to go! let's run it!
        acts = self.world.get_model_agent().batch_act([self._obs[i] for i in batch])
        self.acts = [[self._task_acts[i] for i in batch], acts]
>>>>>>> 0ece6eb4
        # broadcast the results back to all the models
        for i, act in zip(batch, acts):
            # we need to make sure that the teachers saw the result
            self.worlds[i].get_task_agent().observe(act)
            # and that the agent copies saw their own voice
            self.worlds[i].get_model_agent().self_observe(act)
            # move these worlds forward
            act = self.worlds[i].get_task_agent().act()
            # we log the task act and the index of the act
            # in the buffer for world logging purposes
            self._task_acts[i] = act
            self._task_acts[i]['dyn_batch_idx'] = i
            # save the observations to form a batch
            obs = self.worlds[i].get_model_agent().observe(act)
            self._scores[i] = self._score(obs)
            self._obs[i] = obs

    def parley(self):
        # get the batch of observations
        batch, batch_obs = self._build_batch()
        # model batch act
        acts = self.world.get_model_agent().batch_act(batch_obs)
        # observe/self-observe
        self._observe_batch_act(batch, acts)
        # update metrics
        self.total_parleys += 1
        self.total_exs += len(batch)

    def get_total_exs(self):
        return self.total_exs

    def get_total_epochs(self):
        return self.total_exs / self.num_examples()

    def report(self):
        return self.world.report()


<<<<<<< HEAD
class HogwildProcess(Process):
    """
    Process child used for ``HogwildWorld``.

    Each ``HogwildProcess`` contain its own unique ``World``.
    """

    def __init__(self, tid, opt: Opt, shared, sync):
        self.numthreads = opt['numthreads']
        opt = copy.deepcopy(opt)
        opt['numthreads'] = 1  # don't let threads create more threads!
        self.opt = opt
        self.shared = shared
        self.shared['threadindex'] = tid
        if 'agents' in self.shared:
            for a in self.shared['agents']:
                a['threadindex'] = tid
        self.sync = sync
        super().__init__(daemon=True)

    def run(self):
        """
        Run a parley loop.

        Runs normal parley loop for as many examples as this thread can get ahold of via
        the semaphore ``queued_sem``.
        """
        world = self.shared['world_class'](self.opt, None, self.shared)
        if self.opt.get('batchsize', 1) > 1:
            world = BatchWorld(self.opt, world)
        self.sync['threads_sem'].release()
        with world:
            while True:
                if self.sync['term_flag'].value:
                    break  # time to close
                self.sync['queued_sem'].acquire()
                self.sync['threads_sem'].release()

                # check if you need to reset before moving on
                if self.sync['epoch_done_ctr'].value < 0:
                    with self.sync['epoch_done_ctr'].get_lock():
                        # increment the number of finished threads
                        self.sync['epoch_done_ctr'].value += 1
                        if self.sync['epoch_done_ctr'].value == 0:
                            # make sure reset sem is clean
                            for _ in range(self.numthreads):
                                self.sync['reset_sem'].acquire(block=False)
                        world.reset()  # keep lock for this!

                while self.sync['epoch_done_ctr'].value < 0:
                    # only move forward once other threads have finished reset
                    time.sleep(0.1)

                # process an example or wait for reset
                if not world.epoch_done() or self.opt.get('datatype').startswith(
                    'train', False
                ):
                    # do one example if any available
                    world.parley()
                    with self.sync['total_parleys'].get_lock():
                        self.sync['total_parleys'].value += 1
                else:
                    # during valid/test, we stop parleying once at end of epoch
                    with self.sync['epoch_done_ctr'].get_lock():
                        # increment the number of finished threads
                        self.sync['epoch_done_ctr'].value += 1
                    # send control back to main thread
                    self.sync['threads_sem'].release()
                    # we didn't process anything
                    self.sync['queued_sem'].release()
                    # wait for reset signal
                    self.sync['reset_sem'].acquire()


class HogwildWorld(World):
    """
    Creates a separate world for each thread (process).

    Maintains a few shared objects to keep track of state:

    - A Semaphore which represents queued examples to be processed. Every call
      of parley increments this counter; every time a Process claims an
      example, it decrements this counter.

    - A Condition variable which notifies when there are no more queued
      examples.

    - A boolean Value which represents whether the inner worlds should shutdown.

    - An integer Value which contains the number of unprocessed examples queued
      (acquiring the semaphore only claims them--this counter is decremented
      once the processing is complete).
    """

    def __init__(self, opt: Opt, world):
        super().__init__(opt)
        self.inner_world = world
        self.numthreads = opt['numthreads']

        self.sync: Dict[str, Any] = {  # syncronization primitives
            # semaphores for counting queued examples
            'queued_sem': Semaphore(0),  # counts num exs to be processed
            'threads_sem': Semaphore(0),  # counts threads
            'reset_sem': Semaphore(0),  # allows threads to reset
            # flags for communicating with threads
            'reset_flag': Value('b', False),  # threads should reset
            'term_flag': Value('b', False),  # threads should terminate
            # counters
            'epoch_done_ctr': Value('i', 0),  # number of done threads
            'total_parleys': Value('l', 0),  # number of parleys in threads
        }

        self.threads: List[HogwildProcess] = []
        for i in range(self.numthreads):
            self.threads.append(HogwildProcess(i, opt, world.share(), self.sync))
            time.sleep(0.05)  # delay can help prevent deadlock in thread launches
        for t in self.threads:
            t.start()

        for _ in self.threads:
            # wait for threads to launch
            # this makes sure that no threads get examples before all are set up
            # otherwise they might reset one another after processing some exs
            self.sync['threads_sem'].acquire()  # type: ignore

        print(f'[ {self.numthreads} threads initialized ]')

    def display(self):
        """
        Unsupported operation.

        Raises a `NotImplementedError`.
        """
        self.shutdown()
        raise NotImplementedError(
            'Hogwild does not support displaying in-run'
            ' task data. Use `--numthreads 1`.'
        )

    def episode_done(self):
        """
        Unsupported operation.

        Raises a `RuntimeError`.
        """
        self.shutdown()
        raise RuntimeError('episode_done() undefined for hogwild')

    def epoch_done(self):
        """
        Return whether the epoch is finished.
        """
        return self.sync['epoch_done_ctr'].value == self.numthreads

    def parley(self):
        """
        Queue one item to be processed.
        """
        # schedule an example
        self.sync['queued_sem'].release()
        # keep main process from getting too far ahead of the threads
        # this way it can only queue up to numthreads unprocessed examples
        self.sync['threads_sem'].acquire()
        self.update_counters()

    def update_counters(self):
        super().update_counters()
        # some unix systems have a system max of how big the kernel can get. OS X
        # has one, and so does CI. It's very easy to hit this max, so we need to
        # flush the hogwild metrics queue every parley, to keep it from filling
        # up and causing a deadlock.
        self.inner_world.update_counters()

    def getID(self):
        """
        Return the inner world's ID.
        """
        return self.inner_world.getID()

    def num_examples(self):
        """
        Return the number of examples.
        """
        if hasattr(self, '_num_examples'):
            return self._num_examples_cache
        self._num_examples_cache = self.inner_world.num_examples()
        return self._num_examples_cache

    def num_episodes(self):
        """
        Return the number of episodes.
        """
        return self.inner_world.num_episodes()

    def get_task_agent(self):
        """
        Return task agent of inner world.
        """
        return self.inner_world.get_task_agent()

    def get_model_agent(self):
        """
        Return model agent of inner world.
        """
        return self.inner_world.get_model_agent()

    def get_total_exs(self):
        """
        Return the number of processed examples.
        """
        return self.inner_world.get_total_exs()

    def get_total_epochs(self):
        """
        Return total amount of epochs on which the world has trained.
        """
        if self.max_exs is None:
            if 'num_epochs' in self.opt and self.opt['num_epochs'] > 0:
                if self.num_examples():
                    self.max_exs = self.num_examples() * self.opt['num_epochs']
                else:
                    self.max_exs = -1
            else:
                self.max_exs = -1
        if self.max_exs > 0:
            return (
                self.sync['total_parleys'].value
                * self.opt.get('batchsize', 1)
                / self.num_examples()
            )
        else:
            return self.total_epochs

    def report(self):
        """
        Report the inner world's metrics.
        """
        return self.inner_world.report()

    def save_agents(self):
        """
        Save the inner world's agents.
        """
        self.inner_world.save_agents()

    def reset(self):
        """
        Reset the inner world.
        """
        # set epoch done counter negative so all threads know to reset
        with self.sync['epoch_done_ctr'].get_lock():
            threads_asleep = self.sync['epoch_done_ctr'].value > 0
            self.sync['epoch_done_ctr'].value = -len(self.threads)
        if threads_asleep:
            # release reset semaphore only if threads had reached epoch_done
            for _ in self.threads:
                self.sync['reset_sem'].release()

    def reset_metrics(self):
        """
        Reset metrics for the inner world.
        """
        self.inner_world.reset_metrics()

    def shutdown(self):
        """
        Set shutdown flag and wake threads up to close themselves.
        """
        # set shutdown flag
        with self.sync['term_flag'].get_lock():
            self.sync['term_flag'].value = True

        # wake up each thread by queueing fake examples or setting reset flag
        for _ in self.threads:
            self.sync['queued_sem'].release()
            self.sync['reset_sem'].release()

        # make sure epoch counter is reset so threads aren't waiting for it
        with self.sync['epoch_done_ctr'].get_lock():
            self.sync['epoch_done_ctr'].value = 0

        # wait for threads to close
        for t in self.threads:
            t.terminate()
        self.inner_world.shutdown()


class QueueSignal(Enum):
    """
    Command signal used in the Queues for QueueWorld.

    BATCH:                normal result; a batch is in the Queue
    WORKER_FINISHED:      a worker is finished sending batch
    RESET:                tell a worker to reset
    RESET_METRICS:        tell a worker to reset_metrics
    REPORT:               tell a worker to report
    BEGIN:                tell a worker to begin again (valid worlds)
    TERMINATE:            tell a worker to terminate
    """

    BATCH = auto()
    WORKER_FINISHED = auto()
    RESET = auto()
    RESET_METRICS = auto()
    REPORT = auto()
    BEGIN = auto()
    TERMINATE = auto()


class PWorldProcess(object):
    """
    Process that runs a PWorld.
    """

    def __init__(
        self,
        opt: Opt = None,
        world: Union[DialogPartnerWorld, MultiWorld] = None,
        pworld_class: type = None,
        produce_queue: Queue = None,
        report_queue: Queue = None,
        consume_queue: Queue = None,
        worker_idx: int = None,
    ):
        self.p_world: PWorld = pworld_class(
            opt, world, produce_queue, report_queue, consume_queue, worker_idx
        )
        self.produce_queue = produce_queue
        self.consume_queue = consume_queue
        self.worker_idx = worker_idx

    def run(self):
        """
        Run a PWorld to completion.

        The function first runs a world until `epoch_done()` is True, and then awaits
        further instruction
        """
        while True:
            while not self.p_world.epoch_done():
                self.p_world.parley()
            # one more time to observe
            self.produce_queue.put((QueueSignal.WORKER_FINISHED, None, self.worker_idx))
            while True:
                signal, batch = self.consume_queue.get()
                if signal == QueueSignal.BATCH:
                    # TODO: determine why this happens
                    self.p_world.consume_act(batch)
                elif signal == QueueSignal.REPORT:
                    self.p_world.enqueue_report()
                elif signal == QueueSignal.BEGIN:
                    self.p_world.begin()
                    break
                elif signal == QueueSignal.RESET:
                    self.p_world.reset()
                elif signal == QueueSignal.TERMINATE:
                    return


class PWorld(ABC, World):
    """
    A PWorld is a world that can be used in a subprocess of the QueueWorld.

    A subclass must implement two methods:
        1. ``produce_observation()``:
            returns an observation for an agent; this can
            be either a List[Message] or a Batch, depending on the agent
        2. ``consume_act(act)``:
            Consumes a model's action, resulting from the observation in
            ``produce_observation``

    The PWorld places produced observations on its ``produe_queue``;
    it obtains actions from its ``consume_queue``. Finally, it places
    reports on its ``report_queue``.
    """

    def __init__(
        self,
        opt: Opt,
        world: Union[DialogPartnerWorld, MultiWorld],
        produce_queue: Queue,
        report_queue: Queue,
        consume_queue: Queue,
        worker_idx: int,
    ):
        from torch import Tensor

        World.__init__(self, opt)
        self.world = world
        self.produce_queue = produce_queue
        self.report_queue = report_queue
        self.consume_queue = consume_queue
        self.worker_idx = worker_idx
        self.produce_batch: bool = True
        self.buffers: Dict[str, Tensor] = {}
        self.num_prod = 0
        self.num_consume = 0
        self.begun = False

    @abstractmethod
    def produce_observation(self) -> Union[List[Message], Batch]:
        """
        Produce an observation.

        Rtype depends on the subclassing world

        :return: an observation to put on the produce_queue
        """

    @abstractmethod
    def consume_act(self, act: List[Message]):
        """
        Consume an act from the consume_queue.

        :param act:
            the action from
        """

    def _producing(self):
        """
        Determine whether this world should produce.
        """
        return self.num_prod == self.num_consume and self.begun

    def parley(self):
        """
        Produce a batch observation.

        Consume a batch act.
        """
        if self._producing():
            self.num_prod += 1
            obs = self.produce_observation()
            self.produce_queue.put_nowait((QueueSignal.BATCH, obs, self.worker_idx))
        queue_signal, act = self.consume_queue.get()
        if queue_signal == QueueSignal.RESET:
            # RESET
            self.reset()
        elif queue_signal == QueueSignal.RESET_METRICS:
            # RESET
            self.reset_metrics()
        elif queue_signal == QueueSignal.REPORT:
            self.enqueue_report()
        elif queue_signal == QueueSignal.TERMINATE:
            self.shutdown()
        elif queue_signal == QueueSignal.BEGIN:
            # no op
            self.begin()
        else:  # QueueSignal.BATCH
            self.num_consume += 1
            self.consume_act(act)
            self.update_counters()

    def _handle_buffers(self, batch_obs: List[Message]) -> Batch:
        """
        Batchify list of observations and handle tensor buffers.

        :param batch_obs: a list of Messages

        :return: batch
        """
        from torch import Tensor

        updated_buffers = {}
        resized = {}
        batch: Batch = self.world.get_model_agent().batchify(batch_obs)
        for k, v in batch.items():
            if isinstance(v, Tensor):
                try:
                    self.buffers[k].copy_(v)
                    self.buffers[k].resize_(v.size())
                    resized[k] = v.size()
                    setattr(batch, k, None)
                except (KeyError, RuntimeError):
                    # either not broadcastable
                    # or not in self.buffers
                    self.buffers[k] = v
                    self.buffers[k].share_memory_()
                    updated_buffers[k] = v
        batch.updated_buffers = updated_buffers
        batch.resized = resized
        return batch

    def enqueue_report(self):
        self.report_queue.put_nowait(self.report())

    def reset(self):
        super().reset()
        self.buffers = {}
        self.num_prod = 0
        self.num_consume = 0

    def begin(self):
        """
        Signal world to begin.

        World is ready to produce batches
        """
        self.begun = True


class PBatchWorld(PWorld, BatchWorld):
    """
    P Batch World.
    """

    def __init__(
        self,
        opt: Opt,
        world: Union[DialogPartnerWorld, MultiWorld],
        produce_queue: Queue,
        report_queue: Queue,
        consume_queue: Queue,
        worker_idx: int,
    ):
        PWorld.__init__(
            self, opt, world, produce_queue, report_queue, consume_queue, worker_idx
        )
        BatchWorld.__init__(self, opt, world)

    def produce_observation(self) -> Union[List[Message], Batch]:
        teacher_idx = 0
        agent_idx = 1
        if hasattr(self.world, 'parley_init'):
            for w in self.worlds:
                w.parley_init()
        batch_act = self.batch_act(teacher_idx, None)
        batch_obs = self.batch_observe(agent_idx, batch_act, teacher_idx)
        if hasattr(self.world.get_model_agent(), 'batchify'):
            batch_obs = self._handle_buffers(batch_obs)
        return batch_obs

    def consume_act(self, act: List[Message]):
        agent_idx = 1
        # Agent does not see *all* observations, only valid ones.
        # So, need to pad the act with some empty messages
        act += [
            Message({'id': self.get_model_agent().getID(), 'episode_done': False})
            for _ in range(self.opt['batchsize'] - len(act))
        ]
        for other_idx in range(len(self.world.get_agents())):
            self.batch_observe(other_idx, act, agent_idx)

    def reset(self):
        PWorld.reset(self)
        BatchWorld.reset(self)


class PDynamicBatchWorld(PWorld, DynamicBatchWorld):
    """
    P Dynamic Batchworld.
    """

    def __init__(
        self,
        opt: Opt,
        world: Union[DialogPartnerWorld, MultiWorld],
        produce_queue: Queue,
        report_queue: Queue,
        consume_queue: Queue,
        worker_idx: int,
    ):
        PWorld.__init__(
            self, opt, world, produce_queue, report_queue, consume_queue, worker_idx
        )
        DynamicBatchWorld.__init__(self, opt, world)
        self.batch_indices: Optional[List[int]] = None

    def produce_observation(self) -> Union[List[Message], Batch]:
        assert self.batch_indices is None
        batch, batch_obs = self._build_batch()
        self.batch_indices = batch
        if hasattr(self.world.get_model_agent(), 'batchify'):
            batch_obs = self._handle_buffers(batch_obs)
        return batch_obs

    def consume_act(self, act: List[Message]):
        assert self.batch_indices is not None
        self._observe_batch_act(self.batch_indices, act)
        self.batch_indices = None

    def reset(self):
        DynamicBatchWorld.reset(self)
        PWorld.reset(self)
        self.batch_indices = None


class QueueWorld(World):
    """
    A QueueWorld for background preprocessing.

    The QueueWorld spawns ``opt['num_workers']`` subprocesses, which handle
    preprocessing of batches off the main thread.

    The QueueWorld has a number of important structures:
        1. ``consume_queues`` - each subprocess has its own consume queue
            for model's actions.
        2. ``produce_queue`` - the queue from which QueueWorld pulls batches
        3. ``report_queue`` - the queue from which QueueWorld pulls reports
        4. ``buffers`` - tensor buffers for each attr in a Batch that is a tensor.
            This allows buffers to be reused amongst processes and signficantly reduces
            overhead. The reason for this is that copying tensors to/from queues is
            _costly_

    Most importantly - please mind your Ps and Qs :)
    """

    def __init__(self, opt: Opt, world: World, pworld_class: type):
        super().__init__(opt)
        # QueueWorld init
        from torch import Tensor

        self.world: World = world
        self.agents: List[Agent] = world.get_agents()
        self.worlds: List[World] = []

        # process bookkeeping
        self.context = mp.get_context('fork')
        self.processes: List[Process] = []
        self.buffers: List[Dict[str, Tensor]] = []
        self.finished_workers: List[int] = []

        # queues
        self.consume_queues: List[Queue] = []
        self.produce_queue: Queue = Queue()
        self.report_queue: Queue = Queue()

        # other
        self.training = 'train' in opt['datatype'] and 'evalmode' not in opt['datatype']
        self.num_workers = opt['num_workers'] if self.training else 1
        self.init_parley = True
        self.num_consume = 0

        # start workers
        self._init_workers(opt, world, pworld_class)

    def num_examples(self):
        """
        Return the number of examples for the root world.
        """
        return self.world.num_examples()

    def num_episodes(self):
        """
        Return the number of episodes for the root world.
        """
        return self.world.num_episodes()

    def get_total_exs(self):
        """
        Return the total number of processed episodes in the root world.
        """
        return self.world.get_total_exs()

    def getID(self):
        """
        Return the ID of the root world.
        """
        return self.world.getID()

    def get_agents(self):
        """
        Return the agents of the root world.
        """
        return self.world.get_agents()

    def get_task_agent(self):
        """
        Return task agent of the root world.
        """
        return self.world.get_task_agent()

    def get_model_agent(self):
        """
        Return model agent of the root world.
        """
        return self.world.get_model_agent()

    def episode_done(self):
        """
        Return whether the episode is done.

        A batch world is never finished, so this always returns `False`.
        """
        return False

    def epoch_done(self):
        """
        Override to account for finished workers.
        """
        subworlds_done = self.world.epoch_done() or all(
            w.epoch_done() for w in self.worlds
        )
        return subworlds_done or len(self.finished_workers) == self.num_workers

    def save_agents(self):
        """
        Save the agents in the root world.
        """
        self.world.save_agents()

    def _init_workers(self, opt: Opt, world: World, pworld_class: type):
        """
        Initialize the processes.

        :param opt:
            Opt dictionary

        :param world:
            Master world

        :param pworld_class:
            Which PWorld to use.
        """

        def _run_pworld_process(**kwargs):
            """
            Run a PWorldProcess to completion.
            """
            process = PWorldProcess(**kwargs)
            process.run()

        for worker_idx in range(self.num_workers):
            consume_queue: Queue = Queue()
            shared = world.share()
            subworld = shared['world_class'](opt, None, shared)
            self.processes.append(
                self.context.Process(
                    target=_run_pworld_process,
                    kwargs=dict(
                        opt=opt,
                        world=subworld,
                        pworld_class=pworld_class,
                        produce_queue=self.produce_queue,
                        report_queue=self.report_queue,
                        consume_queue=consume_queue,
                        worker_idx=worker_idx,
                    ),
                    daemon=False,
                )
            )
            self.worlds.append(subworld)
            self.consume_queues.append(consume_queue)
            self.buffers.append({})
        for p in self.processes:
            p.start()

    def _maybe_begin_processes(self):
        """
        Send BEGIN signal to workers.

        Useful for validation worlds used during training.
        """
        if self.init_parley:
            self.init_parley = False
            for q in self.consume_queues:
                q.put_nowait((QueueSignal.BEGIN, None))

    def _maybe_parley_init(self):
        """
        Call ``parley_init`` if necessary.
        """
        if hasattr(self.world, 'parley_init'):
            for w in self.worlds:
                w.parley_init()

    def _poll_produce_queue(
        self
    ) -> Tuple[QueueSignal, Union[List[Message], Batch], int]:
        """
        Poll the QueueWorld's produce queue.

        Continuously poll the queue until we receive a Batch. Mark finished workers along the way.

        :return: (signal, batch_obs, idx)
            signal:    the command signal from the queue
            batch_obs: a batch from one of the producers
            idx:       the worker index that produced the batch
        """
        batch_obs: Union[List[Message], Batch] = None
        queue_signal: QueueSignal = None
        worker_idx: int = None
        while queue_signal != QueueSignal.BATCH and not self.epoch_done():
            queue_signal, batch_obs, worker_idx = self.produce_queue.get()
            if queue_signal == QueueSignal.WORKER_FINISHED:
                self.finished_workers.append(worker_idx)
        if queue_signal == QueueSignal.BATCH:
            self.num_consume += 1
        return queue_signal, batch_obs, worker_idx

    def _maybe_handle_buffers(self, batch_obs: Batch, worker_idx: int) -> Batch:
        """
        Handle batch_obs buffers.

        Essentially, housekeeping on the buffers used for the given `worker_idx`.
            1. Update QueueWorld buffers for `worker_idx`
            2. Resize QueueWorld buffers for `worker_idx`
            3. Set appropriate batch attrs with QueueWorld buffers

        :param batch_obs:
            The batch of observations

        :param worker_idx:
            The worker from which the batch came

        :return: batch_obs, a batch post-buffer-housekeeping
        """
        if hasattr(self.world.get_model_agent(), 'batchify'):
            for key, buff in batch_obs.updated_buffers.items():
                # Update
                self.buffers[worker_idx][key] = buff
            for key, new_size in batch_obs.resized.items():
                self.buffers[worker_idx][key].resize_(new_size)
            for key, buff in self.buffers[worker_idx].items():
                setattr(batch_obs, key, buff)
        return batch_obs

    def parley(self):
        """
        QueueWorld parley.

        QueueWorld receives a batch from its produce queue, gives it to an agent to act,
        then puts it back on the appropriate consume queue.
        """
        self._maybe_begin_processes()
        self._maybe_parley_init()
        queue_signal, batch_obs, worker_idx = self._poll_produce_queue()
        if self.epoch_done():
            return
        batch_obs = self._maybe_handle_buffers(batch_obs, worker_idx)
        batch_acts = self.batch_act(batch_obs)
        self.consume_queues[worker_idx].put_nowait((QueueSignal.BATCH, batch_acts))
        self.update_counters(batch_obs)

    def batch_act(
        self, batch_observation: Union[List[Message], Batch]
    ) -> List[Message]:
        """
        Batch act on agent.

        :param batch_observation:
            The observation that the agent will act upon

        :return: batch_actions
        """
        a = self.world.get_model_agent()
        if hasattr(a, 'batch_act'):
            batch_actions = a.batch_act(batch_observation)
        else:
            batch_actions = []
            for w in self.worlds:
                agent = w.get_model_agent()
                acts = w.get_acts()
                acts[1] = agent.act()
                batch_actions.append(acts[1])
        return batch_actions

    def shutdown(self):
        """
        Shutdown subworlds and close all queues.
        """
        for w in self.worlds:
            w.shutdown()
        self.world.shutdown()
        for q in self.consume_queues:
            q.put_nowait((QueueSignal.TERMINATE, None))
        for q in [self.produce_queue, self.report_queue] + self.consume_queues:
            q.close()
        for p in self.processes:
            p.terminate()

    def reset(self):
        """
        Reset each subworld and additionally each individual process.
        """
        super().reset()
        self.world.reset()
        for w in self.worlds:
            w.reset()
        while True:
            try:
                self.produce_queue.get_nowait()
            except queue.Empty:
                break
        for q in self.consume_queues:
            q.put((QueueSignal.RESET, None))
        self.finished_workers = []
        self.init_parley = True

    def reset_metrics(self):
        """
        Reset metrics.

        (TODO possibly reset process metrics)
        """
        super().reset_metrics()
        self.world.reset_metrics()
        for q in self.consume_queues:
            q.put_nowait((QueueSignal.RESET_METRICS, None))

    def report(self) -> Dict[str, Union[str, int, Dict]]:
        """
        Aggregate reports from each process.

        :return: report
        """
        for q in self.consume_queues:
            q.put((QueueSignal.REPORT, None))
        reports: List[Dict] = []
        while len(reports) < self.num_workers:
            reports.append(self.report_queue.get())
        report = aggregate_unnamed_reports(reports)
        report.update(self.world.report())
        return report

    def get_total_epochs(self) -> float:
        """
        Return total number of epochs processed.
        """
        return self.total_exs / self.num_examples()

    def update_counters(self, batch: Batch):
        """
        Update world counters.

        Must account for dynamic batching, where number exs processed != batchsize

        :param batch:
            batch of observations
        """
        self.total_exs += batch.batchsize
        self.total_parleys += 1


=======
>>>>>>> 0ece6eb4
################################################################################
# Functions for creating tasks/worlds given options.
################################################################################
def _create_task_agents(opt: Opt):
    """
    Create task agent(s) for the given task name.

    It does this by calling the create_agent function in agents.py of the given task. If
    create_agents function does not exist, it just looks for the teacher (agent) class
    defined by the task name directly.  (This saves the task creator bothering to define
    the create_agents function when it is not needed.)
    """
    if opt.get('interactive_task', False) or opt.get('selfchat_task', False):
        # do not need task agents in interactive or self chat settings
        return []

    try:
        # Tries to call the create_agent function in agents.py
        my_module = load_task_module(opt['task'])
        task_agents = my_module.create_agents(opt)  # type: ignore
    except (ModuleNotFoundError, AttributeError):
        # Create_agent not found, so try to create the teacher directly.
        return create_task_agent_from_taskname(opt)
    if type(task_agents) != list:
        task_agents = [task_agents]
    return task_agents


def create_task_world(opt: Opt, user_agents, default_world=None):
    """
    Instantiate a world with the supplied options and user agents.

    (A world factory.)
    """
    task_agents = _create_task_agents(opt)
    world_class = load_world_module(
        opt['task'],
        interactive_task=opt.get('interactive_task', False),
        selfchat_task=opt.get('selfchat_task', False),
        num_agents=len(user_agents + task_agents),
        default_world=default_world,
    )

    return world_class(opt, task_agents + user_agents)


def create_task(opt: Opt, user_agents, default_world=None):
    """
    Create a world + task_agents (aka a task).

    Assuming ``opt['task']="task_dir:teacher_class:options"`` e.g. ``"babi:Task1k:1"``
    or ``"#babi-1k"`` or ``"#QA"``, see ``parlai/tasks/tasks.py`` and see
    ``parlai/tasks/task_list.py`` for list of tasks.
    """
    task = opt.get('task')
    if not task:
        raise RuntimeError(
            'No task specified. Please select a task with ' + '--task {task_name}.'
        )
    if type(user_agents) != list:
        user_agents = [user_agents]

    # Convert any hashtag task labels to task directory path names.
    # (e.g. "#QA" to the list of tasks that are QA tasks).
    opt = copy.deepcopy(opt)
    opt['task'] = ids_to_tasks(opt['task'])
    logging.info(f"creating task(s): {opt['task']}")

    if ',' not in opt['task']:
        # Single task
        world = create_task_world(opt, user_agents, default_world=default_world)
    else:
        # Multitask teacher/agent
        # TODO: remove and replace with multiteachers only?
        world = MultiWorld(opt, user_agents, default_world=default_world)

<<<<<<< HEAD
    if opt.get('numthreads', 1) > 1:
        # use hogwild world if more than one thread requested
        # hogwild world will create sub batch worlds as well if bsz > 1
        world = HogwildWorld(opt, world)
    elif opt.get('num_workers', 1) > 1:
        if opt.get('dynamic_batching') and opt.get('batchsize', 1) > 1:
            world = QueueWorld(opt, world, PDynamicBatchWorld)
        else:
            world = QueueWorld(opt, world, PBatchWorld)
    elif opt.get('batchsize', 1) > 1 and opt.get('dynamic_batching'):
=======
    if opt.get('batchsize', 1) > 1 and opt.get('dynamic_batching'):
>>>>>>> 0ece6eb4
        world = DynamicBatchWorld(opt, world)
    elif opt.get('batchsize', 1) > 1:
        # otherwise check if should use batchworld
        world = BatchWorld(opt, world)

    return world<|MERGE_RESOLUTION|>--- conflicted
+++ resolved
@@ -39,7 +39,6 @@
 import copy
 import queue
 import random
-<<<<<<< HEAD
 import time
 
 from abc import ABC, abstractmethod
@@ -52,10 +51,7 @@
 except ImportError:
     from multiprocessing import Process, Value, Semaphore, Queue  # noqa: F401
     import multiprocessing as mp
-=======
-
-from typing import List, Dict, Union
->>>>>>> 0ece6eb4
+
 
 from parlai.core.agents import create_agents_from_shared, Agent
 from parlai.core.loader import load_task_module, load_world_module
@@ -63,11 +59,8 @@
 from parlai.core.metrics import aggregate_named_reports, aggregate_unnamed_reports
 from parlai.core.opt import Opt
 from parlai.core.teachers import Teacher, create_task_agent_from_taskname
-<<<<<<< HEAD
 from parlai.utils.batch import Batch
-=======
 from parlai.utils.data import DatatypeHelper
->>>>>>> 0ece6eb4
 from parlai.utils.misc import Timer, display_messages
 from parlai.tasks.tasks import ids_to_tasks
 import parlai.utils.logging as logging
@@ -1183,7 +1176,6 @@
         assert len(batch) > 0
         assert len(batch) <= self.max_batch_size
 
-<<<<<<< HEAD
         return batch, [self._obs[i] for i in batch]
 
     def _observe_batch_act(self, batch: List[int], acts: List[Message]):
@@ -1196,11 +1188,9 @@
         :param acts:
             list of acts returned from the model's batch act
         """
-=======
         # great, this batch is good to go! let's run it!
         acts = self.world.get_model_agent().batch_act([self._obs[i] for i in batch])
         self.acts = [[self._task_acts[i] for i in batch], acts]
->>>>>>> 0ece6eb4
         # broadcast the results back to all the models
         for i, act in zip(batch, acts):
             # we need to make sure that the teachers saw the result
@@ -1237,294 +1227,6 @@
 
     def report(self):
         return self.world.report()
-
-
-<<<<<<< HEAD
-class HogwildProcess(Process):
-    """
-    Process child used for ``HogwildWorld``.
-
-    Each ``HogwildProcess`` contain its own unique ``World``.
-    """
-
-    def __init__(self, tid, opt: Opt, shared, sync):
-        self.numthreads = opt['numthreads']
-        opt = copy.deepcopy(opt)
-        opt['numthreads'] = 1  # don't let threads create more threads!
-        self.opt = opt
-        self.shared = shared
-        self.shared['threadindex'] = tid
-        if 'agents' in self.shared:
-            for a in self.shared['agents']:
-                a['threadindex'] = tid
-        self.sync = sync
-        super().__init__(daemon=True)
-
-    def run(self):
-        """
-        Run a parley loop.
-
-        Runs normal parley loop for as many examples as this thread can get ahold of via
-        the semaphore ``queued_sem``.
-        """
-        world = self.shared['world_class'](self.opt, None, self.shared)
-        if self.opt.get('batchsize', 1) > 1:
-            world = BatchWorld(self.opt, world)
-        self.sync['threads_sem'].release()
-        with world:
-            while True:
-                if self.sync['term_flag'].value:
-                    break  # time to close
-                self.sync['queued_sem'].acquire()
-                self.sync['threads_sem'].release()
-
-                # check if you need to reset before moving on
-                if self.sync['epoch_done_ctr'].value < 0:
-                    with self.sync['epoch_done_ctr'].get_lock():
-                        # increment the number of finished threads
-                        self.sync['epoch_done_ctr'].value += 1
-                        if self.sync['epoch_done_ctr'].value == 0:
-                            # make sure reset sem is clean
-                            for _ in range(self.numthreads):
-                                self.sync['reset_sem'].acquire(block=False)
-                        world.reset()  # keep lock for this!
-
-                while self.sync['epoch_done_ctr'].value < 0:
-                    # only move forward once other threads have finished reset
-                    time.sleep(0.1)
-
-                # process an example or wait for reset
-                if not world.epoch_done() or self.opt.get('datatype').startswith(
-                    'train', False
-                ):
-                    # do one example if any available
-                    world.parley()
-                    with self.sync['total_parleys'].get_lock():
-                        self.sync['total_parleys'].value += 1
-                else:
-                    # during valid/test, we stop parleying once at end of epoch
-                    with self.sync['epoch_done_ctr'].get_lock():
-                        # increment the number of finished threads
-                        self.sync['epoch_done_ctr'].value += 1
-                    # send control back to main thread
-                    self.sync['threads_sem'].release()
-                    # we didn't process anything
-                    self.sync['queued_sem'].release()
-                    # wait for reset signal
-                    self.sync['reset_sem'].acquire()
-
-
-class HogwildWorld(World):
-    """
-    Creates a separate world for each thread (process).
-
-    Maintains a few shared objects to keep track of state:
-
-    - A Semaphore which represents queued examples to be processed. Every call
-      of parley increments this counter; every time a Process claims an
-      example, it decrements this counter.
-
-    - A Condition variable which notifies when there are no more queued
-      examples.
-
-    - A boolean Value which represents whether the inner worlds should shutdown.
-
-    - An integer Value which contains the number of unprocessed examples queued
-      (acquiring the semaphore only claims them--this counter is decremented
-      once the processing is complete).
-    """
-
-    def __init__(self, opt: Opt, world):
-        super().__init__(opt)
-        self.inner_world = world
-        self.numthreads = opt['numthreads']
-
-        self.sync: Dict[str, Any] = {  # syncronization primitives
-            # semaphores for counting queued examples
-            'queued_sem': Semaphore(0),  # counts num exs to be processed
-            'threads_sem': Semaphore(0),  # counts threads
-            'reset_sem': Semaphore(0),  # allows threads to reset
-            # flags for communicating with threads
-            'reset_flag': Value('b', False),  # threads should reset
-            'term_flag': Value('b', False),  # threads should terminate
-            # counters
-            'epoch_done_ctr': Value('i', 0),  # number of done threads
-            'total_parleys': Value('l', 0),  # number of parleys in threads
-        }
-
-        self.threads: List[HogwildProcess] = []
-        for i in range(self.numthreads):
-            self.threads.append(HogwildProcess(i, opt, world.share(), self.sync))
-            time.sleep(0.05)  # delay can help prevent deadlock in thread launches
-        for t in self.threads:
-            t.start()
-
-        for _ in self.threads:
-            # wait for threads to launch
-            # this makes sure that no threads get examples before all are set up
-            # otherwise they might reset one another after processing some exs
-            self.sync['threads_sem'].acquire()  # type: ignore
-
-        print(f'[ {self.numthreads} threads initialized ]')
-
-    def display(self):
-        """
-        Unsupported operation.
-
-        Raises a `NotImplementedError`.
-        """
-        self.shutdown()
-        raise NotImplementedError(
-            'Hogwild does not support displaying in-run'
-            ' task data. Use `--numthreads 1`.'
-        )
-
-    def episode_done(self):
-        """
-        Unsupported operation.
-
-        Raises a `RuntimeError`.
-        """
-        self.shutdown()
-        raise RuntimeError('episode_done() undefined for hogwild')
-
-    def epoch_done(self):
-        """
-        Return whether the epoch is finished.
-        """
-        return self.sync['epoch_done_ctr'].value == self.numthreads
-
-    def parley(self):
-        """
-        Queue one item to be processed.
-        """
-        # schedule an example
-        self.sync['queued_sem'].release()
-        # keep main process from getting too far ahead of the threads
-        # this way it can only queue up to numthreads unprocessed examples
-        self.sync['threads_sem'].acquire()
-        self.update_counters()
-
-    def update_counters(self):
-        super().update_counters()
-        # some unix systems have a system max of how big the kernel can get. OS X
-        # has one, and so does CI. It's very easy to hit this max, so we need to
-        # flush the hogwild metrics queue every parley, to keep it from filling
-        # up and causing a deadlock.
-        self.inner_world.update_counters()
-
-    def getID(self):
-        """
-        Return the inner world's ID.
-        """
-        return self.inner_world.getID()
-
-    def num_examples(self):
-        """
-        Return the number of examples.
-        """
-        if hasattr(self, '_num_examples'):
-            return self._num_examples_cache
-        self._num_examples_cache = self.inner_world.num_examples()
-        return self._num_examples_cache
-
-    def num_episodes(self):
-        """
-        Return the number of episodes.
-        """
-        return self.inner_world.num_episodes()
-
-    def get_task_agent(self):
-        """
-        Return task agent of inner world.
-        """
-        return self.inner_world.get_task_agent()
-
-    def get_model_agent(self):
-        """
-        Return model agent of inner world.
-        """
-        return self.inner_world.get_model_agent()
-
-    def get_total_exs(self):
-        """
-        Return the number of processed examples.
-        """
-        return self.inner_world.get_total_exs()
-
-    def get_total_epochs(self):
-        """
-        Return total amount of epochs on which the world has trained.
-        """
-        if self.max_exs is None:
-            if 'num_epochs' in self.opt and self.opt['num_epochs'] > 0:
-                if self.num_examples():
-                    self.max_exs = self.num_examples() * self.opt['num_epochs']
-                else:
-                    self.max_exs = -1
-            else:
-                self.max_exs = -1
-        if self.max_exs > 0:
-            return (
-                self.sync['total_parleys'].value
-                * self.opt.get('batchsize', 1)
-                / self.num_examples()
-            )
-        else:
-            return self.total_epochs
-
-    def report(self):
-        """
-        Report the inner world's metrics.
-        """
-        return self.inner_world.report()
-
-    def save_agents(self):
-        """
-        Save the inner world's agents.
-        """
-        self.inner_world.save_agents()
-
-    def reset(self):
-        """
-        Reset the inner world.
-        """
-        # set epoch done counter negative so all threads know to reset
-        with self.sync['epoch_done_ctr'].get_lock():
-            threads_asleep = self.sync['epoch_done_ctr'].value > 0
-            self.sync['epoch_done_ctr'].value = -len(self.threads)
-        if threads_asleep:
-            # release reset semaphore only if threads had reached epoch_done
-            for _ in self.threads:
-                self.sync['reset_sem'].release()
-
-    def reset_metrics(self):
-        """
-        Reset metrics for the inner world.
-        """
-        self.inner_world.reset_metrics()
-
-    def shutdown(self):
-        """
-        Set shutdown flag and wake threads up to close themselves.
-        """
-        # set shutdown flag
-        with self.sync['term_flag'].get_lock():
-            self.sync['term_flag'].value = True
-
-        # wake up each thread by queueing fake examples or setting reset flag
-        for _ in self.threads:
-            self.sync['queued_sem'].release()
-            self.sync['reset_sem'].release()
-
-        # make sure epoch counter is reset so threads aren't waiting for it
-        with self.sync['epoch_done_ctr'].get_lock():
-            self.sync['epoch_done_ctr'].value = 0
-
-        # wait for threads to close
-        for t in self.threads:
-            t.terminate()
-        self.inner_world.shutdown()
 
 
 class QueueSignal(Enum):
@@ -2174,8 +1876,6 @@
         self.total_parleys += 1
 
 
-=======
->>>>>>> 0ece6eb4
 ################################################################################
 # Functions for creating tasks/worlds given options.
 ################################################################################
@@ -2252,20 +1952,12 @@
         # TODO: remove and replace with multiteachers only?
         world = MultiWorld(opt, user_agents, default_world=default_world)
 
-<<<<<<< HEAD
-    if opt.get('numthreads', 1) > 1:
-        # use hogwild world if more than one thread requested
-        # hogwild world will create sub batch worlds as well if bsz > 1
-        world = HogwildWorld(opt, world)
-    elif opt.get('num_workers', 1) > 1:
+    if opt.get('num_workers', 1) > 1:
         if opt.get('dynamic_batching') and opt.get('batchsize', 1) > 1:
             world = QueueWorld(opt, world, PDynamicBatchWorld)
         else:
             world = QueueWorld(opt, world, PBatchWorld)
     elif opt.get('batchsize', 1) > 1 and opt.get('dynamic_batching'):
-=======
-    if opt.get('batchsize', 1) > 1 and opt.get('dynamic_batching'):
->>>>>>> 0ece6eb4
         world = DynamicBatchWorld(opt, world)
     elif opt.get('batchsize', 1) > 1:
         # otherwise check if should use batchworld
