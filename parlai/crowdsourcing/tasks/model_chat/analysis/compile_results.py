#!/usr/bin/env python3

# Copyright (c) Facebook, Inc. and its affiliates.
# This source code is licensed under the MIT license found in the
# LICENSE file in the root directory of this source tree.

import json
import os
import re
from datetime import datetime
from typing import Any, Dict

import numpy as np
import pandas as pd

from parlai.crowdsourcing.utils.acceptability import AcceptabilityChecker
from parlai.crowdsourcing.utils.analysis import AbstractTurnAnnotationResultsCompiler


class ModelChatResultsCompiler(AbstractTurnAnnotationResultsCompiler):
    """
    Compile and save results of human+model chats.

    Results will be saved on the level of specific conversations, as well as aggregated
    up the level of each worker as a whole.
    """

    @classmethod
    def setup_args(cls):
        parser = super().setup_args()
        parser.add_argument(
            '--start-date',
            type=str,
            default='',
            help='The earliest date to analyze results from',
        )
        parser.add_argument(
            '--max-convos-per-worker',
            type=int,
            default=100,
            help='The most conversations to analyze from any one user. Set to -1 for no limit.',
        )
        parser.add_argument(
            '--min-word-count',
            type=int,
            default=4,
            help='The minimum acceptable mean number of words per human utterance',
        )
        parser.add_argument(
            '--hit-block-list',
            type=str,
            default='',
            help='Comma-separated list of all hits to block',
        )
        parser.add_argument(
            '--worker-block-list',
            type=str,
            default='',
            help='Comma-separated list of all workers to block',
        )
        return parser

    def __init__(self, opt: Dict[str, Any]):

        super().__init__(opt)
        # Validate problem buckets
        if self.use_problem_buckets and 'none_all_good' not in self.problem_buckets:
            # The code relies on a catchall "none" category if the user selects no other
            # annotation bucket
            raise ValueError(
                'There must be a "none_all_good" category in self.problem_buckets!'
            )

        # Input args
        assert len(self.results_folders) > 0
        for folder in self.results_folders:
            assert os.path.isdir(folder), f'{folder} is not a valid folder!'
        os.makedirs(self.output_folder, exist_ok=True)
        self.start_date = opt['start_date']
        self.max_convos_per_worker = opt['max_convos_per_worker']
        self.min_word_count = opt['min_word_count']
        self.hit_block_list = opt['hit_block_list'].split(',')
        self.worker_block_list = opt['worker_block_list'].split(',')

        # Setting up problem buckets
        if self.use_problem_buckets:
            self.regular_buckets = [
                bucket
                for bucket in self.problem_buckets
                if bucket not in ['other', 'none_all_good']
            ]
            # Remove the buckets that are special cases

        self.acceptability_checker = AcceptabilityChecker()

    def get_results_path_base(self) -> str:
        now = datetime.now()
        return os.path.join(
            self.output_folder, f'results_{now.strftime("%Y%m%d_%H%M%S")}'
        )

    def compile_results(self) -> pd.DataFrame:

        read_folders = []
        date_strings = []
        for folder in self.results_folders:
            # Load paths
            date_strings = sorted(
                [
                    obj
                    for obj in os.listdir(folder)
                    if os.path.isdir(os.path.join(folder, obj))
                    and re.fullmatch(r'\d\d\d\d_\d\d_\d\d', obj)
                ]
            )
            if self.start_date != '':
                date_strings = [
                    str_ for str_ in date_strings if str_ >= self.start_date
                ]
            folders = [os.path.join(folder, str_) for str_ in date_strings]
            read_folders.extend(folders)
        print(f'Date folders: ' + ', '.join(date_strings))

        now = datetime.now()
        worker_results_file = os.path.join(
            self.output_folder, f'worker_results_{now.strftime("%Y%m%d_%H%M%S")}.csv'
        )
        # Read in each file
        num_incomplete_convos = 0
        num_complete_convos = 0
        complete_convos_per_model = {}
        bad_conversations = []
        stat_counts = {}
        worker_stats = {}
        worker_conversation_counts = {}
        total_utterances = 0

        conversation_idx = 0
        conversation_dfs = []
        for read_folder in read_folders:
            read_folder_name = os.path.split(read_folder)[-1]
            for file_name in sorted(os.listdir(read_folder)):
                if file_name in self.hit_block_list:
                    continue

                if 'incomplete' in file_name:
                    num_incomplete_convos += 1
                    continue
                else:
                    num_complete_convos += 1

                # Read in file
                with open(os.path.join(read_folder, file_name), 'rb') as f:
                    data = json.load(f)

                # Only include the first max_convos_per_worker conversations from a
                # worker to avoid biasing
                worker_id = data['workers'][0]
                assignment_id = data['assignment_ids'][0]
                if worker_id in worker_conversation_counts:
                    conversations_so_far = worker_conversation_counts[worker_id]
                else:
                    conversations_so_far = 0
                worker_conversation_counts[worker_id] = conversations_so_far + 1
                if (
                    self.max_convos_per_worker != -1
                    and conversations_so_far >= self.max_convos_per_worker
                ):
                    print(
                        f'Had {conversations_so_far} conversation(s) already from this worker {worker_id}. Skipping {assignment_id}.'
                    )
                    continue

                # Check if need to block the turker
                word_counts = [
                    len(d['text'].split(' '))
                    for d in data['dialog']
                    if d['agent_idx'] == 0
                ]
                utterances = [d['text'] for d in data['dialog'] if d['agent_idx'] == 0]
                if np.average(word_counts) < self.min_word_count:
                    bad_conversations.append(data)
                    print(
                        f'Bad complete conversation, words from human: {utterances}. Skipping.'
                    )
                    continue
<<<<<<< HEAD
                if not all(
                    bucket in data['dialog'][0]['problem_data']
                    for bucket in self.problem_buckets
                ):
                    raise ValueError('Bucket(s) are missing from the problem data!')
                s = read_folder.split('/')[-2]
                # experimental_design = s[s.find('_') + 1 :]
                # model_nickname = experimental_design + '/' + data['workers'][1]
                model_nickname = s
                if model_nickname not in problem_counts:
                    problem_counts[model_nickname] = {}
=======

                if self.use_problem_buckets:
                    if not all(
                        bucket in data['dialog'][1]['problem_data']
                        for bucket in self.problem_buckets
                    ):
                        raise ValueError('Bucket(s) are missing from the problem data!')

                model_nickname = data['task_description']['model_nickname']
                if model_nickname not in stat_counts:
                    stat_counts[model_nickname] = {}
>>>>>>> 3a86e216
                if model_nickname in complete_convos_per_model:
                    complete_convos_per_model[model_nickname] += 1
                else:
                    complete_convos_per_model[model_nickname] = 1

                # Extract non-message info
                info_dict = {
                    'read_folder_name': read_folder_name,
                    'file_name': file_name,
                    'worker': worker_id,
                    'model_nickname': model_nickname,
                    'bad_workers': ','.join(data['bad_workers']),
                    'hit_id': data['hit_ids'][0],
                    'assignment_id': assignment_id,
                    'is_incomplete': 'incomplete' in file_name,
                    'context_dataset': data['context_dataset'],
                    'additional_context': data['additional_context'],
                }

                # Check that the conversation consists of pairs of comments between
                # agents 0 and 1, with 0 speaking first
                assert all(
                    [
                        utterance_data['agent_idx'] == (utterance_idx + 1) % 2
                        for utterance_idx, utterance_data in enumerate(data['dialog'])
                    ]
                )

                # Determine whether the HIT contains unacceptable messages.
                # (We do this for every HIT, even if acceptability violation info
                # was already saved, because the violation criteria may have
                # changed since the HIT was collected.)
                messages_0 = [utt for utt in data['dialog'] if utt['agent_idx'] == 0]
                messages_1 = [utt for utt in data['dialog'] if utt['agent_idx'] == 1]
                assert len(messages_0) + len(messages_1) == len(data['dialog'])

                # Check the human utterances for safety
                utterances_0 = [m['text'] for m in messages_0]
                info_dict[
                    'acceptability_violations_0'
                ] = self.acceptability_checker.check_messages(
                    messages=utterances_0,
                    is_worker_0=True,
                    violation_types=self.acceptability_checker.ALL_VIOLATION_TYPES,
                )

                # Compile personas and previous utterances
                df = pd.DataFrame(
                    [],
                    columns=[
                        'folder',
                        'worker_id',
                        'hit_id',
                        'model_nickname',
                        'conversation_idx',
                        'turn_idx',
                        'agent_idx',
                        'text',
                    ]
                    + self.problem_buckets,
                )
                text_parts = []
                if data['personas'] is not None and len(data['personas']) > 0:
                    text_parts += [
                        'your persona: ' + data['personas'][1][0],
                        'your persona: ' + data['personas'][1][1],
                    ]
                if (
                    data['additional_context'] is not None
                    and len(data['additional_context']) > 0
                ):
                    text_parts.append(data['additional_context'])
                df = df.append(
                    {
                        'folder': info_dict['read_folder_name'],
                        'worker_id': info_dict['worker'],
                        'hit_id': info_dict['hit_id'],
                        'model_nickname': model_nickname,
                        'conversation_idx': conversation_idx,
                        'turn_idx': -1,
                        'agent_idx': 1,
<<<<<<< HEAD
                        'text': 'your persona: '
                        + data['personas'][0]
                        + '\n Their persona: '
                        + data['personas'][1]
                        + additional_context,
=======
                        'text': '\n'.join(text_parts),
>>>>>>> 3a86e216
                        **{bucket: '' for bucket in self.problem_buckets},
                    },
                    ignore_index=True,
                )

                total_utterances += len(
                    [d for d in data["dialog"] if d["agent_idx"] == 1]
                )
                if len(data['dialog']) > 20:
                    print(
                        f'Got long dialogue of {len(data["dialog"])} utterances, hit id: {info_dict["hit_id"]}, model_nickname: {model_nickname}.'
                    )

                if self.use_problem_buckets:
                    dialog_has_problems = False
                for utterance_idx, utt in enumerate(data['dialog']):

                    d = {
                        'folder': info_dict['read_folder_name'],
                        'worker_id': info_dict['worker'],
                        'hit_id': info_dict['hit_id'],
                        'model_nickname': model_nickname,
                        'conversation_idx': conversation_idx,
                        'turn_idx': utterance_idx,
                        'agent_idx': utt['agent_idx'],
                        'text': utt['text'],
                        **{bucket: '' for bucket in self.problem_buckets},
                    }

                    if utt['agent_idx'] == 1:

                        d['final_rating'] = utt.get('final_rating')

                        if self.use_problem_buckets:
                            if 'problem_data' not in utt:
                                for bucket in self.problem_buckets:
                                    d[bucket] = 'MALFORMED'
                                print(
                                    f'Warning got MALFORMED utterance problem data inside complete convo: {utt}. Skipping.'
                                )
                                continue
                            else:
                                for bucket in self.regular_buckets + ['none_all_good']:
                                    d[bucket] = utt['problem_data'][bucket]
                            for k in self.regular_buckets + ['none_all_good']:
                                if k not in stat_counts[model_nickname]:
                                    stat_counts[model_nickname][k] = 0
                                stat_counts[model_nickname][k] += d[k]
                                if k != 'none_all_good' and d[k]:
                                    dialog_has_problems = True

                        if 'total' not in stat_counts[model_nickname]:
                            stat_counts[model_nickname]['total'] = 0
                        if d['agent_idx'] == 1:
                            stat_counts[model_nickname]['total'] += 1
                        if d['final_rating'] is not None:
                            # Only one the last utterance (agent idx == 1)
                            if 'count_ratings' not in stat_counts[model_nickname]:
                                stat_counts[model_nickname]['count_ratings'] = 0
                            stat_counts[model_nickname]['count_ratings'] += 1
                            if 'ratings' not in stat_counts[model_nickname]:
                                stat_counts[model_nickname]['ratings'] = []
                            stat_counts[model_nickname]['ratings'].append(
                                int(d['final_rating'])
                            )

                    else:

                        # Counting some aspects of the human's utterances
                        if 'human_utterance_count' not in stat_counts[model_nickname]:
                            stat_counts[model_nickname]['human_utterance_count'] = 0
                        stat_counts[model_nickname]['human_utterance_count'] += 1

                        if 'human_word_count' not in stat_counts[model_nickname]:
                            stat_counts[model_nickname]['human_word_count'] = 0
                        stat_counts[model_nickname]['human_word_count'] += len(
                            d['text'].strip().split(' ')
                        )

                        if 'human_question_count' not in stat_counts[model_nickname]:
                            stat_counts[model_nickname]['human_question_count'] = 0
                        stat_counts[model_nickname]['human_question_count'] += d[
                            'text'
                        ].count('?')

                    d = self._add_additional_per_turn_stats(d=d, utt=utt)

                    df = df.append(d, ignore_index=True)

                if info_dict['worker'] not in worker_stats:
                    worker_stats[info_dict['worker']] = {'conversations': 0}
                    if self.use_problem_buckets:
                        worker_stats[info_dict['worker']]['problems_found'] = 0
                worker_stats[info_dict['worker']]['conversations'] += 1

                if self.use_problem_buckets:
                    # Count the number of problems the worker got
                    is_problem = ~df['none_all_good'].replace('', True)
                    # Only want to count bot utterances but human ones, while included,
                    # won't be False
                    count = is_problem.sum()
                    worker_stats[info_dict['worker']]['problems_found'] += count

                # Logic for calculating percent of conversations that are clean
                if 'count_convos' not in stat_counts[model_nickname]:
                    stat_counts[model_nickname]['count_convos'] = 0
                stat_counts[model_nickname]['count_convos'] += 1

<<<<<<< HEAD
                if 'convo_clean' not in problem_counts[model_nickname]:
                    problem_counts[model_nickname]['convo_clean'] = 0
                if not dialog_has_problems:
                    problem_counts[model_nickname]['convo_clean'] += 1
=======
                if self.use_problem_buckets and not dialog_has_problems:
                    if 'convo_clean' not in stat_counts[model_nickname]:
                        stat_counts[model_nickname]['convo_clean'] = 0
                    stat_counts[model_nickname]['convo_clean'] += 1
>>>>>>> 3a86e216

                # Adding the full conversation to the list of conversations
                conversation_dfs.append(df)
                conversation_idx += 1

        for m, conversation_count in complete_convos_per_model.items():
            print(f'Got {conversation_count} complete conversation(s) for model: {m}')

        print(f'{num_complete_convos:d} complete conversation(s) collected.')
        print(f'{len(bad_conversations):d} bad conversation(s).')
        num_approved_convos = num_complete_convos - len(bad_conversations)
        print(f'{num_approved_convos:d} approved conversation(s).')
        print(f'({num_incomplete_convos:d} incomplete conversation(s) collected.)')
        for model_nickname, model_stats_dict in stat_counts.items():
            print(f'---{model_nickname}---')
            for p, v in model_stats_dict.items():
                if p == 'count_ratings':
                    continue
                if p == 'ratings':
                    print(
                        f'Average Engaging-ness Rating: {np.average(model_stats_dict["ratings"])} ({model_stats_dict["count_ratings"]} ratings)'
                    )
                    continue
                if p == 'human_word_count' or p == 'human_question_count':
                    print(
                        f'{p}: {v} ({v/model_stats_dict["human_utterance_count"]:.3})'
                    )
                elif p == 'human_utterance_count':
                    print(f'{p}: {v}')
                elif p == 'count_convos':
                    print(f'{p}: {v}')
                elif self.use_problem_buckets and p == 'convo_clean':
                    print(f'{p}: {v} ({v/model_stats_dict["count_convos"]:.2%})')
                else:
                    print(f'{p}: {v} ({v/model_stats_dict["total"]:.2%})')

        print('Printing worker IDs not already in block list to add...')
        for b in bad_conversations:
            worker_id = b['workers'][0]
            if worker_id not in self.worker_block_list:
                print(f"""'{worker_id}',""")
        print('Done printing bad workers.')

        print('Worker stats:')
        worker_columns = ['worker_id', 'conversations']
        if self.use_problem_buckets:
            worker_columns += ['problems_found', 'avg_problems_per_convo']
        worker_df = pd.DataFrame([], columns=worker_columns)

        for worker_id, data in worker_stats.items():
            print(worker_id)

            stat = {'worker_id': worker_id, 'conversations': data['conversations']}
            if self.use_problem_buckets:
                avg_problems_per_convo = data['problems_found'] / data['conversations']
                stat.update(
                    {
                        'problems_found': data['problems_found'],
                        'avg_problems_per_convo': avg_problems_per_convo,
                    }
                )
            worker_df = worker_df.append(stat, ignore_index=True)
        if self.use_problem_buckets:
            worker_df = worker_df.sort_values('avg_problems_per_convo', ascending=0)
        worker_df.to_csv(worker_results_file, index=False)
        print(worker_df)
        print(f'Wrote worker statistical results to: {worker_results_file}')

<<<<<<< HEAD
        html_text = (
            '<html><body><table><tr><td>model</td>'
            + ''.join(f'<td>{bucket}</td>' for bucket in self.regular_buckets)
            + '<td>none_all_good</td><td>human_word_count</td><td>human_question_count</td><td>convo_clean</td><td>final_rating</td></tr>'
        )
        for model_nickname, model_problems_dict in problem_counts.items():
            html_text += f'<tr><td>{model_nickname}</td>'
            keys = self.regular_buckets + [
                'none_all_good',
                'human_word_count',
                'human_question_count',
            ]
            for k in keys:
                if k == 'human_word_count' or k == 'human_question_count':
                    html_text += f'<td>{model_problems_dict[k]} ({model_problems_dict[k]/model_problems_dict["human_utterance_count"]:.3} average)</td>'
                else:
                    html_text += f'<td>{model_problems_dict[k]} ({model_problems_dict[k]/model_problems_dict["total"]:.1%})</td>'
            html_text += f'<td>{model_problems_dict["convo_clean"]/model_problems_dict["count_convos"]:.1%} ({model_problems_dict["count_convos"]} convos)</td>'
            if "ratings" in model_problems_dict:
                html_text += f'<td>{np.average(model_problems_dict["ratings"]):.2f} ({model_problems_dict["count_ratings"]} ratings)</td>'

            html_text += '</tr>'

        html_text += '</table>'
        print(html_text)

=======
>>>>>>> 3a86e216
        # Save full results
        all_conversations_df = pd.DataFrame()
        for df in conversation_dfs:
            all_conversations_df = all_conversations_df.append(df)
        print(f'\nWorker conversation counts: {worker_conversation_counts}')

        return all_conversations_df

    def _add_additional_per_turn_stats(self, d: dict, utt: dict) -> dict:
        """
        Add in additional statistics on the level of each conversation turn.

        Useful for subclasses.
        """
        _ = utt  # utt is ignored in this passthrough method
        return d


if __name__ == '__main__':
    parser_ = ModelChatResultsCompiler.setup_args()
    args_ = parser_.parse_args()
    ModelChatResultsCompiler(vars(args_)).compile_and_save_results()<|MERGE_RESOLUTION|>--- conflicted
+++ resolved
@@ -184,19 +184,9 @@
                         f'Bad complete conversation, words from human: {utterances}. Skipping.'
                     )
                     continue
-<<<<<<< HEAD
-                if not all(
-                    bucket in data['dialog'][0]['problem_data']
-                    for bucket in self.problem_buckets
-                ):
-                    raise ValueError('Bucket(s) are missing from the problem data!')
-                s = read_folder.split('/')[-2]
-                # experimental_design = s[s.find('_') + 1 :]
-                # model_nickname = experimental_design + '/' + data['workers'][1]
-                model_nickname = s
-                if model_nickname not in problem_counts:
-                    problem_counts[model_nickname] = {}
-=======
+                # Some old stuff i had
+                # s = read_folder.split('/')[-2]
+                # model_nickname = s
 
                 if self.use_problem_buckets:
                     if not all(
@@ -208,7 +198,6 @@
                 model_nickname = data['task_description']['model_nickname']
                 if model_nickname not in stat_counts:
                     stat_counts[model_nickname] = {}
->>>>>>> 3a86e216
                 if model_nickname in complete_convos_per_model:
                     complete_convos_per_model[model_nickname] += 1
                 else:
@@ -290,15 +279,12 @@
                         'conversation_idx': conversation_idx,
                         'turn_idx': -1,
                         'agent_idx': 1,
-<<<<<<< HEAD
-                        'text': 'your persona: '
-                        + data['personas'][0]
-                        + '\n Their persona: '
-                        + data['personas'][1]
-                        + additional_context,
-=======
+                        # 'text': 'your persona: '
+                        # + data['personas'][0]
+                        # + '\n Their persona: '
+                        # + data['personas'][1]
+                        # + additional_context,
                         'text': '\n'.join(text_parts),
->>>>>>> 3a86e216
                         **{bucket: '' for bucket in self.problem_buckets},
                     },
                     ignore_index=True,
@@ -407,17 +393,14 @@
                     stat_counts[model_nickname]['count_convos'] = 0
                 stat_counts[model_nickname]['count_convos'] += 1
 
-<<<<<<< HEAD
-                if 'convo_clean' not in problem_counts[model_nickname]:
-                    problem_counts[model_nickname]['convo_clean'] = 0
-                if not dialog_has_problems:
-                    problem_counts[model_nickname]['convo_clean'] += 1
-=======
+                # if 'convo_clean' not in problem_counts[model_nickname]:
+                #     problem_counts[model_nickname]['convo_clean'] = 0
+                # if not dialog_has_problems:
+                #     problem_counts[model_nickname]['convo_clean'] += 1
                 if self.use_problem_buckets and not dialog_has_problems:
                     if 'convo_clean' not in stat_counts[model_nickname]:
                         stat_counts[model_nickname]['convo_clean'] = 0
                     stat_counts[model_nickname]['convo_clean'] += 1
->>>>>>> 3a86e216
 
                 # Adding the full conversation to the list of conversations
                 conversation_dfs.append(df)
@@ -486,35 +469,6 @@
         print(worker_df)
         print(f'Wrote worker statistical results to: {worker_results_file}')
 
-<<<<<<< HEAD
-        html_text = (
-            '<html><body><table><tr><td>model</td>'
-            + ''.join(f'<td>{bucket}</td>' for bucket in self.regular_buckets)
-            + '<td>none_all_good</td><td>human_word_count</td><td>human_question_count</td><td>convo_clean</td><td>final_rating</td></tr>'
-        )
-        for model_nickname, model_problems_dict in problem_counts.items():
-            html_text += f'<tr><td>{model_nickname}</td>'
-            keys = self.regular_buckets + [
-                'none_all_good',
-                'human_word_count',
-                'human_question_count',
-            ]
-            for k in keys:
-                if k == 'human_word_count' or k == 'human_question_count':
-                    html_text += f'<td>{model_problems_dict[k]} ({model_problems_dict[k]/model_problems_dict["human_utterance_count"]:.3} average)</td>'
-                else:
-                    html_text += f'<td>{model_problems_dict[k]} ({model_problems_dict[k]/model_problems_dict["total"]:.1%})</td>'
-            html_text += f'<td>{model_problems_dict["convo_clean"]/model_problems_dict["count_convos"]:.1%} ({model_problems_dict["count_convos"]} convos)</td>'
-            if "ratings" in model_problems_dict:
-                html_text += f'<td>{np.average(model_problems_dict["ratings"]):.2f} ({model_problems_dict["count_ratings"]} ratings)</td>'
-
-            html_text += '</tr>'
-
-        html_text += '</table>'
-        print(html_text)
-
-=======
->>>>>>> 3a86e216
         # Save full results
         all_conversations_df = pd.DataFrame()
         for df in conversation_dfs:
